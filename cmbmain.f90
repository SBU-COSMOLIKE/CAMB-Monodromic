    !     This this is the main CAMB program module.
    !
    !     Code for Anisotropies in the Microwave Background
    !     by Antony lewis (http://cosmologist.info) and Anthony Challinor
    !     See readme.html for documentation.

    !     Note that though the code is internally parallelised, it is not thread-safe
    !     so you cannot generate more than one model at the same time in different threads.
    !
    !     Based on CMBFAST  by  Uros Seljak and Matias Zaldarriaga, itself based
    !     on Boltzmann code written by Edmund Bertschinger, Chung-Pei Ma and Paul Bode.
    !     Original CMBFAST copyright and disclaimer:
    !
    !     Copyright 1996 by Harvard-Smithsonian Center for Astrophysics and
    !     the Massachusetts Institute of Technology.  All rights reserved.
    !
    !     THIS SOFTWARE IS PROVIDED "AS IS", AND M.I.T. OR C.f.A. MAKE NO
    !     REPRESENTATIONS OR WARRANTIES, EXPRESS OR IMPlIED.
    !     By way of example, but not limitation,
    !     M.I.T. AND C.f.A MAKE NO REPRESENTATIONS OR WARRANTIES OF
    !     MERCHANTABIlITY OR FITNESS FOR ANY PARTICUlAR PURPOSE OR THAT
    !     THE USE OF THE lICENSED SOFTWARE OR DOCUMENTATION WIll NOT INFRINGE
    !     ANY THIRD PARTY PATENTS, COPYRIGHTS, TRADEMARKS OR OTHER RIGHTS.
    !
    !     portions of this software are based on the COSMICS package of
    !     E. Bertschinger.  See the lICENSE file of the COSMICS distribution
    !     for restrictions on the modification and distribution of this software.

    module CAMBmain

    !     This code evolves the linearized perturbation equations of general relativity,
    !     the Boltzmann equations and the fluid equations for perturbations
    !     of a Friedmann-Robertson-Walker universe with a supplied system of gauge-dependent equation
    !     in a modules called GaugeInterface.  The sources for the line of sight integral are
    !     computed at sampled times during the evolution for various of wavenumbers. The sources
    !     are then interpolated to a denser wavenumber sampling for computing the line of
    !     sight integrals of the form Integral d(conformal time) source_k * bessel_k_l.
    !     For flat models the bessel functions are interpolated from a pre-computed table, for
    !     non-flat models the hyperspherical Bessel functions are computed by integrating their
    !     differential equation. Both phases ('Evolution' and 'Integration') can do separate
    !     wavenumbers in parallel.

    !     The time variable is conformal  time dtau=dt/a(t) and the spatial dependence is Fourier transformed
    !     with q=sqrt(k**2 + (|m|+1)K), comoving distances are x=r/a(t), with a(t)=1 today.
    !     The units of both length and time are Mpc.

    !    Many elements are part of derived types (to make thread safe or to allow non-sequential code use
    !    CP = CAMB parameters
    !    EV = Time evolution variables
    !    IV = Source integration variables
    !    CT = Cl transfer data
    !    MT = matter transfer data

    ! Modules are defined in modules.f90, except GaugeInterface which gives the background and gauge-dependent
    ! perturbation equations, and InitialPower which provides the initial power spectrum.

    use precision
    use ModelParams
    use ModelData
    use GaugeInterface
    use Transfer
    use SpherBessels
    use lvalues
    use MassiveNu
    use InitialPower
    use RedshiftSpaceData
    use Recombination
    use Errors
    use RangeUtils
    use constants
    use DarkEnergyInterface
    implicit none
    private

    logical :: WantLateTime = .false. !if lensing or redshift windows

    logical ExactClosedSum  !do all nu values in sum for Cls for Omega_k>0.1

    !Variables for integrating the sources with the bessel functions for each wavenumber
    type IntegrationVars
        integer q_ix
        real(dl) q, dq    !q value we are doing and delta q
        !        real(dl), dimension(:,:), pointer :: Delta_l_q
        !Contribution to C_l integral from this k
        real(dl), dimension(:,:), pointer :: Source_q, ddSource_q
        !Interpolated sources for this k
        integer SourceSteps !number of steps up to where source is zero
    end type IntegrationVars

    integer SourceNum
    !SourceNum is total number sources (2 or 3 for scalars, 3 for tensors).

    real(dl) tautf(0:max_transfer_redshifts)  !Time of Trasfer%redshifts

    real(dl), dimension(:,:,:), allocatable :: Src, ddSrc !Sources and second derivs
    ! indices  Src( k_index, source_index, time_step_index )

    real(dl), dimension(:,:,:), allocatable :: iCl_scalar, iCl_vector, iCl_tensor
    ! Cls at the l values we actually compute,  iCl_xxx(l_index, Cl_type, initial_power_index)

    real(dl), dimension(:,:,:,:), allocatable :: iCl_Array
    !Full covariance at each L (alternative more general arrangement to above)

    ! values of q to evolve the propagation equations to compute the sources
    type(TRanges), save :: Evolve_q

    real(dl),parameter :: qmin0=0.1_dl

    real(dl) :: dtaurec_q

    !     qmax - CP%Max_eta_k/CP%tau0, qmin = qmin0/CP%tau0 for flat case
    real(dl) qmin, qmax

    real(dl) max_etak_tensor , max_etak_vector, max_etak_scalar
    !     Will only be calculated if k*tau < max_etak_xx

    integer maximum_l !Max value of l to compute
    real(dl) :: maximum_qeta = 3000._dl

    integer :: l_smooth_sample = 3000 !assume transfer functions effectively small for k>2*l_smooth_sample

    real(dl) :: fixq = 0._dl !Debug output of one q

    Type(ClTransferData), pointer :: ThisCT

    real(dl), private, external :: dtauda

    public cmbmain, ClTransferToCl, InitVars, GetTauStart !InitVars for BAO hack


    contains


    subroutine cmbmain
    integer q_ix
    type(EvolutionVars) EV
    !     Timing variables for testing purposes. Used if DebugMsgs=.true. in ModelParams
    real(sp) actual,timeprev,starttime

    WantLateTime =  CP%DoLensing .or. num_redshiftwindows > 0 .or. num_custom_sources>0

    if (CP%WantCls) then
        if (CP%WantTensors .and. CP%WantScalars) call MpiStop('CMBMAIN cannot generate tensors and scalars')
        !Use CAMB_GetResults instead

        if (CP%WantTensors) then
            maximum_l = CP%Max_l_tensor
            maximum_qeta = CP%Max_eta_k_tensor
        else
            maximum_l = CP%Max_l
            maximum_qeta = CP%Max_eta_k
        end if

        call initlval(lSamp, maximum_l)
    end if


    if (DebugMsgs .and. Feedbacklevel > 0) then
        actual=GetTestTime()
        starttime=actual !times don't include reading the Bessel file
    end if

    call InitVars !Most of single thread time spent here (in InitRECFAST)
    if (global_error_flag/=0) return

    if (DebugMsgs .and. Feedbacklevel > 0) then
        timeprev=actual
        actual=GetTestTime()
        write(*,*) actual-timeprev,' Timing for InitVars'
        write (*,*) 'r = ',real(CP%r),' scale = ',real(scale), 'age = ', real(CP%tau0)
    end if

    !JD 08/13 for nonlinear lensing of CMB + MPK compatibility
    !if (.not. CP%OnlyTransfers .or. CP%NonLinear==NonLinear_Lens)  call InitializePowers(CP%InitPower,CP%curv)
    if (.not. CP%OnlyTransfers .or. CP%NonLinear==NonLinear_Lens .or. CP%NonLinear==NonLinear_both) &
        call InitializePowers(CP%InitPower,CP%curv)
    if (global_error_flag/=0) return

    !Calculation of the CMB sources.

    if (CP%WantCls) call SetkValuesForSources

    if (CP%WantTransfer) call InitTransfer

    !***note that !$ is the prefix for conditional multi-processor compilation***
    !$ if (ThreadNum /=0) call OMP_SET_NUM_THREADS(ThreadNum)

    if (CP%WantCls) then
        if (DebugMsgs .and. Feedbacklevel > 0) write(*,*) 'Set ',Evolve_q%npoints,' source k values'

        call GetSourceMem

        if (CP%WantScalars) then
            ThisCT => CTransScal
        else if (CP%WantVectors) then
            ThisCT => CTransVec
        else
            ThisCT => CTransTens
        end if

        ThisCT%NumSources = SourceNum
        ThisCT%ls = lSamp

        !$OMP PARAllEl DO DEFAUlT(SHARED),SCHEDUlE(DYNAMIC), PRIVATE(EV, q_ix)
        do q_ix= 1,Evolve_q%npoints
            if (global_error_flag==0) call DoSourcek(EV,q_ix)
        end do
        !$OMP END PARAllEl DO

        if (DebugMsgs .and. Feedbacklevel > 0) then
            timeprev=actual
            actual=GetTestTime()
            write(*,*) actual-timeprev,' Timing for source calculation'
        end if

    endif !WantCls

    ! If transfer functions are requested, set remaining k values and output
    if (CP%WantTransfer .and. global_error_flag==0) then
        call TransferOut
        if (DebugMsgs .and. Feedbacklevel > 0) then
            timeprev=actual
            actual=GetTestTime()
            write(*,*) actual-timeprev,' Timing for transfer k values'
        end if
    end if

    if (CP%WantTransfer .and. CP%WantCls .and. WantLateTime &
        .and. (CP%NonLinear==NonLinear_Lens .or. CP%NonLinear==NonLinear_both) .and. global_error_flag==0) then
        call MakeNonlinearSources
        if (DebugMsgs .and. Feedbacklevel > 0) then
            timeprev=actual
            actual=GetTestTime()
            write(*,*) actual-timeprev,' Timing for NonLinear sources'
        end if
    end if

    if (CP%WantTransfer .and. .not. CP%OnlyTransfers .and. global_error_flag==0) &
        call Transfer_Get_sigmas(MT)

    !     if CMB calculations are requested, calculate the Cl by
    !     integrating the sources over time and over k.

    if (CP%WantCls) then
        if (global_error_flag==0) then
            call InitSourceInterpolation

            ExactClosedSum = CP%curv > 5e-9_dl .or. scale < 0.93_dl

            max_bessels_l_index = ThisCT%ls%l0
            max_bessels_etak  = maximum_qeta

            if (CP%WantScalars) call GetLimberTransfers
            ThisCT%max_index_nonlimber = max_bessels_l_index

            if (CP%flat) call InitSpherBessels
            !This is only slow if not called before with same (or higher) Max_l, Max_eta_k
            !Preferably stick to Max_l being a multiple of 50

            call SetkValuesForInt

            if (DebugMsgs .and. Feedbacklevel > 0) write(*,*) 'Set ',ThisCT%q%npoints,' integration k values'

            !Begin k-loop and integrate Sources*Bessels over time
            !$OMP PARALLEL DO DEFAULT(SHARED), SCHEDULE(STATIC,4)
            do q_ix=1,ThisCT%q%npoints
                call SourceToTransfers(q_ix)
            end do !q loop
            !$OMP END PARALLEL DO

            if (DebugMsgs .and. Feedbacklevel > 0) then
                timeprev=actual
                actual=GetTestTime()
                write(*,*)actual-timeprev,' Timing For Integration'
            end if
        end if

        call FreeSourceMem

        !Final calculations for CMB output unless want the Cl transfer functions only.

        if (.not. CP%OnlyTransfers .and. global_error_flag==0) &
            call ClTransferToCl(CTransScal,CTransTens, CTransVec)
    end if

    if (DebugMsgs .and. Feedbacklevel > 0) then
        timeprev=actual
        actual = GetTestTime()
        write(*,*) actual - timeprev,' Timing for final output'
        write(*,*) actual -starttime,' Timing for whole of cmbmain'
    end if

    end subroutine cmbmain

    subroutine ClTransferToCl(CTransS,CTransT, CTransV)
    Type(ClTransferData) :: CTransS,CTransT, CTransV

    if (CP%WantScalars .and. global_error_flag==0) then
        lSamp = CTransS%ls
        allocate(iCl_Scalar(CTransS%ls%l0,C_Temp:C_last,CP%InitPower%nn))
        iCl_scalar = 0
        if (has_cl_2D_array) then
            allocate(iCl_Array(CTransS%ls%l0,CTransS%NumSources,CTransS%NumSources,CP%InitPower%nn))
            iCl_Array = 0
        end if

        call CalcLimberScalCls(CTransS)
        call CalcScalCls(CTransS)
        if (DebugMsgs .and. Feedbacklevel > 0) write (*,*) 'CalcScalCls'
    end if

    if (CP%WantVectors .and. global_error_flag==0) then
        allocate(iCl_vector(CTransV%ls%l0,C_Temp:CT_Cross,CP%InitPower%nn))
        iCl_vector = 0
        call CalcVecCls(CTransV,GetInitPowerArrayVec)
        if (DebugMsgs .and. Feedbacklevel > 0) write (*,*) 'CalcVecCls'
    end if


    if (CP%WantTensors .and. global_error_flag==0) then
        allocate(iCl_Tensor(CTransT%ls%l0,CT_Temp:CT_Cross,CP%InitPower%nn))
        iCl_tensor = 0
        call CalcTensCls(CTransT,GetInitPowerArrayTens)
        if (DebugMsgs .and. Feedbacklevel > 0) write (*,*) 'CalcTensCls'
    end if

    if (global_error_flag==0) then
        call Init_Cls
        !     Calculating Cls for every l.
        call InterpolateCls(CTransS,CTransT, CTransV)
        if (DebugMsgs .and. Feedbacklevel > 0) write (*,*) 'InterplolateCls'
    end if

    if (CP%WantScalars .and. allocated(iCl_Scalar)) deallocate(iCl_scalar)
    if (CP%WantScalars .and. allocated(iCl_Array)) deallocate(iCl_Array)
    if (CP%WantVectors .and. allocated(iCl_Vector)) deallocate(iCl_vector)
    if (CP%WantTensors .and. allocated(iCl_Tensor)) deallocate(iCl_tensor)

    if (global_error_flag/=0) return

    if (CP%OutputNormalization >=2) call NormalizeClsAtl(CP%OutputNormalization)
    !Normalize to C_l=1 at l=OutputNormalization

    end subroutine ClTransferToCl

    subroutine CalcLimberScalCls(CTrans)
    Type(ClTransferData) :: CTrans
    integer ell, i, s_ix, pix
    real(dl) CL, reall,fac
    integer s_ix2,j,n
    integer winmin

    if (limber_phiphi>0) then
        winmin = 0
    else
        winmin=1
    end if

    do pix=1,CP%InitPower%nn
        do i =winmin, num_redshiftwindows
            s_ix = 3+i
            if (CTrans%limber_l_min(s_ix) /=0) then
                do j= i, num_redshiftwindows
                    s_ix2 = 3+j
                    if (CTrans%limber_l_min(s_ix2) /=0) then
                        !$OMP PARALLEL DO DEFAUlT(SHARED), PRIVATE(Cl,ell,reall,fac,n)
                        do ell = max(CTrans%limber_l_min(s_ix), CTrans%limber_l_min(s_ix2)), Ctrans%ls%l0
                            associate (LimbRec => CTrans%Limber_windows(s_ix,ell), &
                                LimbRec2 => CTrans%Limber_windows(s_ix2,ell))
                            Cl = 0

                            do n = max(LimbRec%n1,LimbRec2%n1), min(LimbRec%n2,LimbRec2%n2)
                                !Actually integral over chi; source has sqrt( chi dchi)
                                !Same n corresponds to same k since ell fixed here
                                Cl = Cl + LimbRec%Source(n)*LimbRec2%Source(n) * ScalarPower(LimbRec%k(n) ,pix)
                            end do

                            reall = real(CTrans%ls%l(ell),dl)
                            fac = (2 * const_pi ** 2)/const_fourpi/(reall+0.5_dl)**3 !fourpi because multipled by fourpi later
                            if (j >= 1) then
                                if (Redshift_w(j)%kind == window_lensing) &
                                    fac = fac / 2 * reall * (reall + 1)
                            end if
                            if (i >= 1) then
                                if (Redshift_w(i)%kind == window_lensing) &
                                    fac = fac / 2 * reall * (reall + 1)
                            end if
                            Cl = Cl*fac

                            if(j==0 .and. i==0) iCl_scalar(ell,C_Phi,pix) = Cl
                            if (has_cl_2D_array) then
                                iCl_Array(ell,s_ix,s_ix2,pix) = Cl
                                if (i/=j) iCl_Array(ell,s_ix2,s_ix,pix) = Cl
                            end if
                            end associate
                        end do
                        !$OMP END PARALLEL DO
                    end if
                end do
            end if
        end do
    end do

    end subroutine CalcLimberScalCls

    subroutine GetLimberTransfers
    integer ell, ell_needed
    integer i, s_ix, s_ix_lens
    type(TRedWin), pointer :: W
    integer n1,n2,n, ell_limb
    real(dl) int,k, chi
    integer klo, khi
    real(dl) a0,b0,ho2o6,a03,b03,ho,reall
    Type(LimberRec), pointer :: LimbRec

    call Init_Limber(ThisCT)

    if (.not. limber_windows .or. num_redshiftwindows==0 .and. limber_phiphi==0) return

    if (ThisCT%ls%l(ThisCT%ls%l0) > 5000) then
        max_bessels_l_index = lvalues_indexOf(ThisCT%ls,5000)
    else
        max_bessels_l_index = ThisCT%ls%l0
    end if

    if (CP%Want_CMB) then
        max_bessels_etak= min(ThisCT%ls%l(ThisCT%ls%l0),3000)*2.5_dl*CP%Accuracy%AccuracyBoost
    else
        max_bessels_etak = 5000
    end if

    do i = 0, num_redshiftwindows
        s_ix = 3+i

        if (i==0) then
            ell_limb = limber_phiphi
        else
            W => Redshift_w(i)
            ell_limb = Win_limber_ell(W, ThisCT%ls%l(ThisCT%ls%l0))
        end if

        ell_needed = ThisCT%ls%l(ThisCT%ls%l0)
        do ell = 1, ThisCT%ls%l0
            if (ThisCT%ls%l(ell) >= ell_limb) then
                ThisCT%limber_l_min(s_ix) =  ell
                ell_needed = ThisCT%ls%l(ell)
                max_bessels_l_index = max(max_bessels_l_index,ThisCT%limber_l_min(s_ix)-1)
                if (FeedbackLevel > 1) write (*,*) i,'Limber switch', ell_needed
                exit
            end if
        end do

        if (i==0) then
            if (CP%Want_CMB_lensing) &
                max_bessels_etak = max(max_bessels_etak, min(CP%Max_eta_k, &
                ell_needed * 25._dl * CP%Accuracy%AccuracyBoost))
        else
            max_bessels_etak = max(max_bessels_etak, WindowKmaxForL(W,ell_needed)*CP%tau0)
        end if

        if (ThisCT%limber_l_min(s_ix)/=0) then
            s_ix_lens = 0
            if (i == 0) then
                n1 = TimeSteps%IndexOf(tau_maxvis)
                n2 = TimeSteps%npoints - 1
            else
                n1 = TimeSteps%IndexOf(W%tau_start)
                if (W%kind == window_lensing .or. W%kind == window_counts &
                    .and. DoRedshiftLensing) then
                n2 = TimeSteps%npoints - 1
                else
                    n2 = min(TimeSteps%npoints - 1, TimeSteps%IndexOf(W%tau_end))
                end if
                if (W%kind == window_counts .and. DoRedshiftLensing) then
                    s_ix_lens = 3 + W%mag_index + num_redshiftwindows
                end if
            end if

            do ell = ThisCT%limber_l_min(s_ix), ThisCT%ls%l0
                LimbRec => ThisCT%Limber_windows(s_ix,ell)
                LimbRec%n1 = n1
                LimbRec%n2 = n2
                reall = ThisCT%ls%l(ell)

                allocate(LimbRec%k(n1:n2))
                allocate(LimbRec%Source(n1:n2))

                int = 0
                do n = n1,n2
                    chi = (CP%tau0-TimeSteps%points(n))
                    k = (reall + 0.5_dl) / chi
                    LimbRec%k(n) = k
                    if (k<=qmax) then
                        klo = Evolve_q%IndexOf(k)
                        khi=klo+1
                        ho=Evolve_q%points(khi)-Evolve_q%points(klo)
                        a0=(Evolve_q%points(khi)-k)/ho
                        b0=(k-Evolve_q%points(klo))/ho
                        ho2o6 = ho**2/6
                        a03=(a0**3-a0)
                        b03=(b0**3-b0)

                        LimbRec%Source(n)= sqrt(chi*TimeSteps%dpoints(n))* (a0*Src(klo,s_ix,n)+&
                            b0*Src(khi,s_ix,n)+(a03 *ddSrc(klo,s_ix,n)+ b03*ddSrc(khi,s_ix,n)) *ho2o6)
                        if (s_ix_lens>0) then
                            LimbRec%Source(n) = LimbRec%Source(n) + reall * (reall + 1) * &
                                sqrt(chi * TimeSteps%dpoints(n)) * (a0 * Src(klo, s_ix_lens, n) + &
                                b0 * Src(khi, s_ix_lens, n) + (a03 * ddSrc(klo, s_ix_lens, n) + &
                                b03 * ddSrc(khi, s_ix_lens, n)) * ho2o6)
                        end if
                    else
                        LimbRec%Source(n)=0
                    end if
                end do
            end do
        else
            max_bessels_l_index  = ThisCT%ls%l0
        end if
    end do

    end subroutine GetLimberTransfers

    subroutine SourceToTransfers(q_ix)
    integer q_ix
    type(IntegrationVars) :: IV

    allocate(IV%Source_q(TimeSteps%npoints,SourceNum))
    if (.not.CP%flat) allocate(IV%ddSource_q(TimeSteps%npoints,SourceNum))

    call IntegrationVars_init(IV)

    IV%q_ix = q_ix
    IV%q =ThisCT%q%points(q_ix)
    IV%dq= ThisCT%q%dpoints(q_ix)

    call InterpolateSources(IV)

    call DoSourceIntegration(IV)

    if (.not.CP%flat) deallocate(IV%ddSource_q)
    deallocate(IV%Source_q)

    end subroutine SourceToTransfers


    subroutine InitTransfer
    integer nu,lastnu, ntodo, nq, q_ix, first_i
    real(dl) dlog_lowk1,dlog_lowk, d_osc,dlog_osc, dlog_highk, boost
    real(dl) amin,q_switch_lowk,q_switch_lowk1,q_switch_osc,q_switch_highk
    real(dl), dimension(:), allocatable :: q_transfer

    if (CP%Transfer%k_per_logint==0) then
        !Optimized spacing
        !Large log spacing on superhorizon scales
        !Linear spacing for horizon scales and first few baryon osciallations
        !Log spacing for last few oscillations
        !large log spacing for small scales

        boost = CP%Accuracy%AccuracyBoost * CP%Accuracy%TransferkBoost
        if (CP%Transfer%high_precision) boost = boost*1.5

        q_switch_lowk1 = 0.7/taurst
        dlog_lowk1=2*boost

        q_switch_lowk = 8/taurst
        dlog_lowk=8*boost*2.5

        q_switch_osc = min(CP%Transfer%kmax,30/taurst)
        d_osc= 200*boost*1.8

        dlog_osc = 17*boost
        q_switch_highk = min(CP%Transfer%kmax,90/taurst)

        !Then up to kmax
        dlog_highk = 3*boost

        amin = 5e-5_dl

        nq=int((log(CP%Transfer%kmax/amin))*d_osc)+1
        allocate(q_transfer(nq))

        nq=int((log(q_switch_lowk1/amin))*dlog_lowk1)+1
        do q_ix=1, nq
            q_transfer(q_ix) = amin*exp((q_ix-1)/dlog_lowk1)
        end do
        MT%num_q_trans = nq

        nq=int(log( q_switch_lowk/q_transfer(MT%num_q_trans))*dlog_lowk) +1
        do q_ix=1, nq
            q_transfer(MT%num_q_trans+q_ix) = q_transfer(MT%num_q_trans)*exp(q_ix/dlog_lowk)
        end do
        MT%num_q_trans = MT%num_q_trans + nq

        nq=int((q_switch_osc-q_transfer(MT%num_q_trans))*d_osc)+1
        do q_ix=1, nq
            q_transfer(MT%num_q_trans+q_ix) = q_transfer(MT%num_q_trans)+ q_ix/d_osc
        end do
        MT%num_q_trans = MT%num_q_trans + nq

        if (CP%Transfer%kmax > q_transfer(MT%num_q_trans)) then
            nq=int(log( q_switch_highk/q_transfer(MT%num_q_trans))*dlog_osc) +1
            do q_ix=1, nq
                q_transfer(MT%num_q_trans+q_ix) = q_transfer(MT%num_q_trans)*exp(q_ix/dlog_osc)
            end do
            MT%num_q_trans = MT%num_q_trans + nq
        end if

        if (CP%Transfer%kmax > q_transfer(MT%num_q_trans)) then
            nq=int(log(CP%Transfer%kmax/q_transfer(MT%num_q_trans))*dlog_highk)+1
            do q_ix=1, nq
                q_transfer(MT%num_q_trans+q_ix) = q_transfer(MT%num_q_trans)*exp(q_ix/dlog_highk)
            end do
            MT%num_q_trans = MT%num_q_trans + nq
        end if
    else
        !Fixed spacing
        MT%num_q_trans=int((log(CP%Transfer%kmax)-log(qmin))*CP%Transfer%k_per_logint)+1
        allocate(q_transfer(MT%num_q_trans))
        do q_ix=1, MT%num_q_trans
            q_transfer(q_ix) = qmin*exp(real(q_ix)/CP%Transfer%k_per_logint)
        end do
    end if

    if (CP%closed) then
        lastnu=0
        ntodo = 0
        do q_ix=1,MT%num_q_trans
            nu =nint(CP%r*q_transfer(q_ix))
            if (.not. ((nu<3).or.(nu<=lastnu))) then
                ntodo=ntodo+1
                q_transfer(ntodo)= nu/CP%r
                lastnu=nu
            end if
        end do
        MT%num_q_trans = ntodo
    end if

    if (CP%WantCls) then
        ntodo = MT%num_q_trans
        first_i = ntodo+1
        do q_ix = 1,ntodo
            if (q_transfer(q_ix) > Evolve_q%highest+1d-4) then
                !Feb13 fix for case with closed universe where qmax is not neccessarily right quantized value
                !   if (q_transfer(q_ix) > qmax) then
                first_i=q_ix
                exit
            end if
        end do

        if (first_i > ntodo) then
            MT%num_q_trans = Evolve_q%npoints
        else
            MT%num_q_trans = Evolve_q%npoints + (ntodo - first_i+1)
        end if
        call Transfer_Allocate(MT)

        MT%q_trans(1:Evolve_q%npoints) = Evolve_q%points(1:Evolve_q%npoints)
        if (MT%num_q_trans > Evolve_q%npoints) then
            MT%q_trans(Evolve_q%npoints+1:MT%num_q_trans) = q_transfer(first_i:ntodo)
        end if
    else
        Evolve_q%npoints = 0
        call Transfer_Allocate(MT)
        MT%q_trans = q_transfer(1:MT%num_q_trans)
    end if

    deallocate(q_transfer)

    end subroutine InitTransfer

    function GetTauStart(q)
    real(dl), intent(IN) :: q
    real(dl) taustart, GetTauStart

    !     Begin when wave is far outside horizon.
    !     Conformal time (in Mpc) in the radiation era, for photons plus 3 species
    !     of relativistic neutrinos.
    if (CP%flat) then
        taustart=0.001_dl/q
    else
        taustart=0.001_dl/sqrt(q**2-CP%curv)
    end if

    if (fixq/=0._dl) then
        taustart = 0.001_dl/fixq
    end if

    !     Make sure to start early in the radiation era.
    taustart=min(taustart,0.1_dl)

    !     Start when massive neutrinos are strongly relativistic.
    if (CP%Num_nu_massive>0) then
        taustart=min(taustart,1.d-3/maxval(nu_masses(1:CP%Nu_mass_eigenstates))/adotrad)
    end if

    GetTauStart=taustart
    end function GetTauStart

    subroutine DoSourcek(EV,q_ix)
    integer q_ix
    real(dl) taustart
    type(EvolutionVars) EV

    EV%q=Evolve_q%points(q_ix)

    if (fixq/=0._dl) then
        EV%q= min(500._dl,fixq) !for testing
    end if
    EV%q2=EV%q**2

    EV%q_ix = q_ix
    EV%TransferOnly=.false.

    taustart = GetTauStart(EV%q)

    if (fixq/=0._dl) then
        EV%q= fixq
        EV%q2=EV%q**2
    end if

    call GetNumEqns(EV)

    if (CP%WantScalars .and. global_error_flag==0) call CalcScalarSources(EV,taustart)
    if (CP%WantVectors .and. global_error_flag==0) call CalcVectorSources(EV,taustart)
    if (CP%WantTensors .and. global_error_flag==0) call CalcTensorSources(EV,taustart)

    end subroutine DoSourcek

    subroutine GetSourceMem

    if (CP%WantScalars) then
        if (WantLateTime) then
            SourceNum=3
            C_last = C_PhiE
            SourceNum=SourceNum + num_redshiftwindows + &
                num_extra_redshiftwindows + num_custom_sources
        else
            SourceNum=2
            C_last = C_Cross
        end if
    else
        SourceNum=3
    end if

    allocate(Src(Evolve_q%npoints,SourceNum,TimeSteps%npoints))
    Src=0
    allocate(ddSrc(Evolve_q%npoints,SourceNum,TimeSteps%npoints))

    end subroutine GetSourceMem


    subroutine FreeSourceMem

    if (allocated(Src))deallocate(Src, ddSrc)
    call Evolve_q%Free()

    end subroutine FreeSourceMem


    !  initial variables, number of steps, etc.
    subroutine InitVars
    use ThermoData
    use precision
    use ModelParams
    use RedshiftSpaceData
    implicit none
    real(dl) taumin, maxq, initAccuracyBoost
    integer itf

    initAccuracyBoost = CP%Accuracy%AccuracyBoost * CP%Accuracy%TimeStepBoost

    ! Maximum and minimum k-values.
    if (CP%flat) then
        qmax=maximum_qeta/CP%tau0
        qmin=qmin0/CP%tau0/initAccuracyBoost
    else
        qmax=maximum_qeta/CP%r/CP%chi0
        qmin=qmin0/CP%r/CP%chi0/initAccuracyBoost
    end if
    !     Timesteps during recombination (tentative, the actual
    !     timestep is the minimum between this value and taurst/40,
    !     where taurst is the time when recombination starts - see inithermo

    dtaurec_q=4/qmax/initAccuracyBoost
    if (.not. CP%flat) dtaurec_q=dtaurec_q/6
    !AL:Changed Dec 2003, dtaurec feeds back into the non-flat integration via the step size
    dtaurec = dtaurec_q
    !dtau rec may be changed by inithermo

    max_etak_tensor = initAccuracyBoost*maximum_qeta /10
    max_etak_scalar = initAccuracyBoost*max(1700._dl,maximum_qeta) /20
    if (maximum_qeta <3500 .and. CP%Accuracy%AccuracyBoost < 2) max_etak_scalar = max_etak_scalar * 1.5
    !tweak to get large scales right
    max_etak_vector = max_etak_scalar

    if (CP%WantCls) then
        maxq = qmax
        if (CP%WantTransfer) maxq=max(qmax,CP%Transfer%kmax)
    else
        maxq=CP%Transfer%kmax
    end if


    taumin=GetTauStart(maxq)

    !     Initialize baryon temperature and ionization fractions vs. time.
    !     This subroutine also fixes the timesteps where the sources are
    !     saved in order to do the integration. So TimeSteps is set here.
    !These routines in ThermoData (modules.f90)
    call inithermo(taumin,CP%tau0)
    if (global_error_flag/=0) return

    if (DebugMsgs .and. Feedbacklevel > 0) write (*,*) 'inithermo'

    !Do any array initialization for propagation equations
    call GaugeInterface_Init

    if (Feedbacklevel > 0)  &
        write(*,'("tau_recomb/Mpc       = ",f7.2,"  tau_now/Mpc = ",f8.1)') tau_maxvis,CP%tau0

    do itf=1, num_redshiftwindows
        associate (Win => Redshift_w(itf))
            if (Feedbacklevel > 0) write(*,'("z = ", f7.2,"  tau = ",f8.1,"  chi = ",f8.1, " tau_min =",f7.1, " tau_max =",f7.1)') &
                Win%Redshift, Win%tau,Win%chi0, Win%tau_start,Win%tau_end
        end associate
    end do

    !     Calculating the times for the outputs of the transfer functions.
    !
    if (CP%WantTransfer) then
        do itf=1,CP%Transfer%num_redshifts
            tautf(itf)=min(TimeOfz(CP%Transfer%redshifts(itf)),CP%tau0)
            if (itf>1) then
                if (tautf(itf) <= tautf(itf-1)) then
                    call MpiStop('Transfer redshifts not set or out of order')
                end if
            end if
        end do
    endif

    end subroutine InitVars

    subroutine SetkValuesForSources
    implicit none
    real(dl) dlnk0, dkn1, dkn2, q_switch, q_cmb, dksmooth
    real(dl) qmax_log
    real(dl) SourceAccuracyBoost
    !     set k values for which the sources for the anisotropy and
    !     polarization will be calculated. For low values of k we
    !     use a logarithmic spacing. closed case dealt with by SetClosedkValues

    SourceAccuracyBoost = CP%Accuracy%AccuracyBoost * CP%Accuracy%SourcekAccuracyBoost
    if (CP%WantScalars .and. CP%Reion%Reionization .and. CP%Accuracy%AccuratePolarization) then
        dlnk0=2._dl/10/SourceAccuracyBoost
        !Need this to get accurate low l polarization
    else
        dlnk0=5._dl/10/SourceAccuracyBoost
        if (CP%closed) dlnk0=dlnk0/2
    end if

    if (CP%Accuracy%AccurateReionization) dlnk0 = dlnk0/2

    dkn1=0.6_dl/taurst/SourceAccuracyBoost
    dkn2=0.9_dl/taurst/SourceAccuracyBoost/1.2
    if (CP%WantTensors .or. CP%WantVectors) then
        dkn1=dkn1  *0.8_dl
        dlnk0=dlnk0/2 !*0.3_dl
        dkn2=dkn2*0.85_dl
    end if

    qmax_log = dkn1/dlnk0
    q_switch = 2*6.3/taurst
    !Want linear spacing for wavenumbers which come inside horizon
    !Could use sound horizon, but for tensors that is not relevant

    q_cmb = 2*l_smooth_sample/CP%chi0*CP%Accuracy%AccuracyBoost  !assume everything is smooth at l > l_smooth_sample
    if (CP%Want_CMB .and. maximum_l > 5000 .and. CP%Accuracy%AccuratePolarization) q_cmb = q_cmb*1.4
    !prevent EE going wild in tail
    dksmooth = q_cmb/2/(CP%Accuracy%AccuracyBoost)**2
    if (CP%Want_CMB) dksmooth = dksmooth/6

    call Evolve_q%Init()
    call Evolve_q%Add_delta(qmin, qmax_log, dlnk0, IsLog = .true.)
    call Evolve_q%Add_delta(qmax_log, min(qmax,q_switch), dkn1)
    if (qmax > q_switch) then
        call Evolve_q%Add_delta(q_switch, min(q_cmb,qmax), dkn2)
        if (qmax > q_cmb) then
            dksmooth = log(1 + dksmooth/q_cmb)
            call Evolve_q%Add_delta(q_cmb, qmax, dksmooth, IsLog = .true.)
        end if
    end if

    call Evolve_q%GetArray(.false.)

    if (CP%closed) call SetClosedkValuesFromArr(Evolve_q, .false.)

    end subroutine SetkValuesForSources


    subroutine SetClosedkValuesFromArr(R, forInt)
    type(TRanges), intent(inout) :: R
    integer i,nu,lastnu,nmax
    !nu = 3,4,5... in CP%closed case, so set nearest integers from arr array
    logical, intent(in) :: forInt
    integer ix
    real(dl) dnu
    integer, allocatable :: nu_array(:)

    if (forInt .and. nint(R%points(1)*CP%r)<=3) then
        !quantization is important
        call R%Getdpoints(half_ends = .false.)
        R%dpoints = max(1,int(R%dpoints*CP%r+0.02))
        lastnu=2
        ix=1
        dnu =R%dpoints(ix)
        nmax=0
        lastnu=2
        allocate(nu_array(R%npoints*2))
        do
            do while (R%dpoints(ix)==dnu .and. ix <R%npoints)
                ix=ix+1
            end do
            do nu=lastnu+1,nint(R%points(ix)*CP%r), nint(dnu)
                nmax=nmax+1
                nu_array(nmax)= nu
            end do
            lastnu=nu_array(nmax) + nint(dnu)-1
            if (ix==R%npoints) exit
            dnu = R%dpoints(ix)
        end do
        if (nint(R%points(R%npoints)*CP%r) > nu_array(nmax)) then
            nmax=nmax+1
            nu_array(nmax) = nint(R%points(R%npoints)*CP%r)
        end if
        deallocate(R%points)
        allocate(R%points(nmax))
        R%points = nu_array(1:nmax)/CP%r
        deallocate(nu_array)
    else
        lastnu=3
        nmax=1

        do i=2,R%npoints
            nu=nint(R%points(i)*CP%r)
            if (nu > lastnu) then
                nmax=nmax+1
                lastnu=nu
                R%points(nmax)=nu/CP%r
            end if
        end do
        R%points(1)=3/CP%r
    end if

    R%Lowest = R%points(1)
    R%Highest = R%points(nmax)
    R%npoints=nmax

    end subroutine SetClosedkValuesFromArr



    subroutine CalcScalarSources(EV,taustart)
    use Transfer
    use FileUtils
    implicit none
    type(EvolutionVars) EV
    real(dl) tau,tol1,tauend, taustart
    integer j,ind,itf
    real(dl) c(24),w(EV%nvar,9), y(EV%nvar), sources(SourceNum)
    real(dl) yprime(EV%nvar), ddelta, delta, adotoa, growth
    type(TTextFile) :: F

    if (fixq/=0._dl) then
        !evolution output
        EV%q=fixq
        EV%q2=EV%q**2
    endif

    w=0
    y=0
    call initial(EV,y, taustart)
    if (global_error_flag/=0) return

    tau=taustart
    ind=1

    !!Example code for plotting out variable evolution (can now do this better via python)
    if (fixq/=0._dl) then
        tol1=tol/exp(CP%Accuracy%AccuracyBoost*CP%Accuracy%IntTolBoost-1)
        call F%CreateFile('evolve.txt')
        do j=1,1000
            tauend = taustart+(j-1)*(CP%tau0-taustart)/1000
            call GaugeInterface_EvolveScal(EV,tau,y,tauend,tol1,ind,c,w)
            yprime = 0
            call derivs(EV,EV%ScalEqsToPropagate,tau,y,yprime)
            adotoa = 1/(y(1)*dtauda(y(1)))
            ddelta= (yprime(3)*grhoc+yprime(4)*grhob)/(grhob+grhoc)
            delta=(grhoc*y(3)+grhob*y(4))/(grhob+grhoc)
            growth= ddelta/delta/adotoa
            write (F%unit,'(7E15.5)') tau, delta, growth, y(3), y(4), y(EV%g_ix), y(1)
        end do
        call F%close()
        stop
    end if

    !     Begin timestep loop.

    itf=1
    tol1=tol/exp(CP%Accuracy%AccuracyBoost*CP%Accuracy%IntTolBoost-1)
    if (CP%WantTransfer) then
        if  (CP%Transfer%high_precision) tol1=tol1/100
        do while (itf <= CP%Transfer%num_redshifts .and. TimeSteps%points(2) > tautf(itf))
            !Just in case someone wants to get the transfer outputs well before recombination
            call GaugeInterface_EvolveScal(EV,tau,y,tautf(itf),tol1,ind,c,w)
            if (global_error_flag/=0) return
            call outtransf(EV,y, tau, MT%TransferData(:,EV%q_ix,itf))
            itf = itf+1
        end do
    end if

    do j=2,TimeSteps%npoints
        tauend=TimeSteps%points(j)

        if (.not. DebugEvolution .and. (EV%q*tauend > max_etak_scalar .and. tauend > taurend) &
            .and. .not. WantLateTime .and. (.not.CP%WantTransfer.or.tau > tautf(CP%Transfer%num_redshifts))) then
            Src(EV%q_ix,1:SourceNum,j)=0
        else
            !Integrate over time, calulate end point derivs and calc output
            call GaugeInterface_EvolveScal(EV,tau,y,tauend,tol1,ind,c,w)
            if (global_error_flag/=0) return

            call output(EV,y,j, tau,sources, num_custom_sources)
            Src(EV%q_ix,1:SourceNum,j)=sources

            !     Calculation of transfer functions.
101         if (CP%WantTransfer.and.itf <= CP%Transfer%num_redshifts) then
                if (j < TimeSteps%npoints) then
                    if (tauend < tautf(itf) .and.TimeSteps%points(j+1)  > tautf(itf)) then
                        call GaugeInterface_EvolveScal(EV,tau,y,tautf(itf),tol1,ind,c,w)
                        if (global_error_flag/=0) return
                    endif
                end if
                !     output transfer functions for this k-value.

                if (abs(tau-tautf(itf)) < 1.e-5_dl) then
                    call outtransf(EV,y, tau, MT%TransferData(:,EV%q_ix,itf))

                    itf=itf+1
                    if (j < TimeSteps%npoints) then
                        if (itf <= CP%Transfer%num_redshifts.and. &
                            TimeSteps%points(j+1) > tautf(itf)) goto 101
                    end if
                endif
            end if
        end if

    end do !time step loop

    end subroutine


    subroutine CalcTensorSources(EV,taustart)
    implicit none
    type(EvolutionVars) EV
    real(dl) tau,tol1,tauend, taustart
    integer j,ind
    real(dl) c(24),wt(EV%nvart,9), yt(EV%nvart)

    call initialt(EV,yt, taustart)

    tau=taustart
    ind=1
    tol1=tol/exp(CP%Accuracy%AccuracyBoost*CP%Accuracy%IntTolBoost-1)

    !     Begin timestep loop.
    do j=2,TimeSteps%npoints
        tauend=TimeSteps%points(j)
        if (EV%q*tauend > max_etak_tensor) then
            Src(EV%q_ix,1:SourceNum,j) = 0
        else
            call GaugeInterface_EvolveTens(EV,tau,yt,tauend,tol1,ind,c,wt)

            call outputt(EV,yt,EV%nvart,tau,Src(EV%q_ix,CT_Temp,j),&
                Src(EV%q_ix,CT_E,j),Src(EV%q_ix,CT_B,j))
        end if
    end do

    end subroutine CalcTensorSources


    subroutine CalcVectorSources(EV,taustart)
    implicit none
    type(EvolutionVars) EV
    real(dl) tau,tol1,tauend, taustart
    integer j,ind
    real(dl) c(24),wt(EV%nvarv,9), yv(EV%nvarv)!,yvprime(EV%nvarv)

    !EV%q=0.2
    !EV%q2=EV%q**2

    call initialv(EV,yv, taustart)

    tau=taustart
    ind=1
    tol1=tol*0.01/exp(CP%Accuracy%AccuracyBoost*CP%Accuracy%IntTolBoost-1)

    !!Example code for plotting out variable evolution
    !if (.false.) then
    !        do j=1,6000
    !          tauend = taustart * exp(j/6000._dl*log(CP%tau0/taustart))
    !         call dverk(EV,EV%nvarv,fderivsv,tau,yv,tauend,tol1,ind,c,EV%nvarv,wt) !tauend
    !          call fderivsv(EV,EV%nvarv,tau,yv,yvprime)
    !
    !          write (*,'(7E15.5)') yv(1), yv(2), yv(3),yv(4), &
    !                   yv((EV%lmaxv-1+1)+(EV%lmaxpolv-1)*2+3+1), &
    !                yv((EV%lmaxv-1+1)+(EV%lmaxpolv-1)*2+3+2),yv(5)
    !         end do
    !       stop
    !nd if

    !     Begin timestep loop.
    do j=2,TimeSteps%npoints
        tauend=TimeSteps%points(j)

        if ( EV%q*tauend > max_etak_vector) then
            Src(EV%q_ix,1:SourceNum,j) = 0
        else
            call dverk(EV,EV%nvarv,derivsv,tau,yv,tauend,tol1,ind,c,EV%nvarv,wt) !tauend

            call outputv(EV,yv,EV%nvarv,tau,Src(EV%q_ix,CT_Temp,j),&
                Src(EV%q_ix,CT_E,j),Src(EV%q_ix,CT_B,j))
        end if
    end do

    end subroutine CalcVectorSources


    subroutine TransferOut
    !Output transfer functions for k larger than used for C_l computation
    implicit none
    integer q_ix
    real(dl) tau
    type(EvolutionVars) EV


    if (DebugMsgs .and. Feedbacklevel > 0) &
        write(*,*) MT%num_q_trans-Evolve_q%npoints, 'transfer k values'

    !     loop over wavenumbers.
    !$OMP PARALLEL DO DEFAUlT(SHARED),SCHEDUlE(DYNAMIC), PRIVATE(EV, tau, q_ix)
    do q_ix=Evolve_q%npoints+1,MT%num_q_trans
        EV%TransferOnly=.true. !in case we want to do something to speed it up

        EV%q= MT%q_trans(q_ix)

        EV%q2=EV%q**2
        EV%q_ix = q_ix

        tau = GetTauStart(EV%q)

        call GetNumEqns(EV)

        call GetTransfer(EV, tau)
    end do
    !$OMP END PARALLEL DO

    end subroutine TransferOut

    subroutine GetTransfer(EV,tau)
    type(EvolutionVars) EV
    real(dl) tau
    integer ind, i
    real(dl) c(24),w(EV%nvar,9), y(EV%nvar)
    real(dl) atol

    atol=tol/exp(CP%Accuracy%AccuracyBoost*CP%Accuracy%IntTolBoost-1)
    if (CP%Transfer%high_precision) atol=atol/10000 !CHECKTHIS

    ind=1
    call initial(EV,y, tau)
    if (global_error_flag/=0) return

    do i=1,CP%Transfer%num_redshifts
        call GaugeInterface_EvolveScal(EV,tau,y,tautf(i),atol,ind,c,w)
        if (global_error_flag/=0) return
        call outtransf(EV,y,tau,MT%TransferData(:,EV%q_ix,i))
    end do

    end subroutine GetTransfer


    subroutine MakeNonlinearSources
    !Scale lensing source terms by non-linear scaling at each redshift and wavenumber
    use NonLinear
    integer i,ik,first_step
    real (dl) tau
    real(dl) scaling(CP%Transfer%num_redshifts), ddScaling(CP%Transfer%num_redshifts)
    real(dl) ho,a0,b0, ascale
    integer tf_lo, tf_hi
    type(MatterPowerData) :: CAMB_Pk

    call Transfer_GetMatterPowerData(MT, CAMB_PK, 1)

    call CP%NonLinearModel%GetNonLinRatios(CAMB_PK)

    if (CP%InitPower%nn > 1) call MpiStop('Non-linear lensing only does one initial power')

    first_step=1
    do while(TimeSteps%points(first_step) < tautf(1))
        first_step = first_step + 1
    end do
    !$OMP PARALLEL DO DEFAULT(SHARED), SCHEDULE(STATIC), &
    !$OMP & PRIVATE(i, scaling, ddScaling, tf_lo, tf_hi, tau, ho, a0, b0, ascale)
    do ik=1, Evolve_q%npoints
<<<<<<< HEAD
    if (Do21cm) then
        Src(ik, 4:SourceNum, :) = Src(ik, 4:SourceNum, :) * &
            CAMB_Pk%nonlin_ratio(ik,1)
    elseif (Evolve_q%points(ik)/(CP%H0/100) >  CP%NonLinearModel%Min_kh_nonlinear) then
        !Interpolate non-linear scaling in conformal time
        !Do not use an associate for scaling. It does not work.
        scaling = CAMB_Pk%nonlin_ratio(ik,1:CP%Transfer%num_redshifts)
        if (all(abs(scaling-1) < 5e-4)) cycle
        call spline(tautf(1), scaling(1), CP%Transfer%num_redshifts,&
            spl_large, spl_large, ddScaling(1))
=======
        if (Evolve_q%points(ik)/(CP%H0/100) >  Min_kh_nonlinear) then
            !Interpolate non-linear scaling in conformal time
            do i = 1, CP%Transfer%num_redshifts
                scaling(i) = CAMB_Pk%nonlin_ratio(ik,i)
            end do
            if (all(abs(scaling-1) < 5e-4)) cycle
            call spline(tautf(1),scaling(1),CP%Transfer%num_redshifts,&
                spl_large,spl_large,ddScaling(1))
>>>>>>> 8dd2eea2

            tf_lo=1
            tf_hi=tf_lo+1

<<<<<<< HEAD
        do i= first_step, TimeSteps%npoints-1
            tau = TimeSteps%points(i)
=======
            do i=first_step,TimeSteps%npoints-1
                tau = TimeSteps%points(i)
>>>>>>> 8dd2eea2

                do while (tau > tautf(tf_hi))
                    tf_lo = tf_lo + 1
                    tf_hi = tf_hi + 1
                end do

                ho=tautf(tf_hi)-tautf(tf_lo)
                a0=(tautf(tf_hi)-tau)/ho
                b0=1-a0

                ascale = a0*scaling(tf_lo)+ b0*scaling(tf_hi)+&
                    ((a0**3-a0)* ddscaling(tf_lo) &
                    +(b0**3-b0)*ddscaling(tf_hi))*ho**2/6

                Src(ik,3:SourceNum,i) = Src(ik,3:SourceNum,i) * ascale
            end  do
        end if
    end do
    !$OMP END PARALLEL DO

    call MatterPowerdata_Free(CAMB_pk)

    end subroutine MakeNonlinearSources


    subroutine InitSourceInterpolation
    integer i,j
    !     get the interpolation matrix for the sources to interpolate them
    !     for other k-values

    !$OMP PARALLEL DO DEFAULT(SHARED), SCHEDULE(STATIC), PRIVATE(i,j) , SHARED(Evolve_q)
    do  i=1,TimeSteps%npoints
        do j=1, SourceNum
            call spline(Evolve_q%points,Src(1,j,i),Evolve_q%npoints,spl_large, &
                spl_large, ddSrc(1,j,i))
        end do
    end do
    !$OMP END PARALLEL DO

    end subroutine InitSourceInterpolation


    subroutine SetkValuesForInt
    use RedshiftSpaceData
    implicit none

    integer no
    real(dl) dk,dk0,dlnk1, dk2, max_k_dk, k_max_log, k_max_0
    integer lognum
    real(dl)  qmax_int,IntSampleBoost


    qmax_int = min(qmax,max_bessels_etak/CP%tau0)

    IntSampleBoost=CP%Accuracy%AccuracyBoost*CP%Accuracy%IntkAccuracyBoost
    if (do_bispectrum) then
        IntSampleBoost = IntSampleBoost * 2
        if (hard_bispectrum) IntSampleBoost = IntSampleBoost * 2
    end if

    !     Fixing the # of k for the integration.

    call ThisCT%q%Init()

    if (CP%closed.and.ExactClosedSum) then
        call ThisCT%q%Add(3/CP%r, nint(qmax_int*CP%r)/CP%r, nint(qmax_int*CP%r)-3) !fix jun08
        call Init_ClTransfer(ThisCT)
        call ThisCT%q%Getdpoints(half_ends = .false.) !Jun08
    else
        !Split up into logarithmically spaced intervals from qmin up to k=lognum*dk0
        !then no-lognum*dk0 linearly spaced at dk0 up to no*dk0
        !then at dk up to max_k_dk, then dk2 up to qmax_int
        lognum=nint(10*IntSampleBoost)
        dlnk1=1._dl/lognum
        no=nint(600*IntSampleBoost)
        dk0=1.8_dl/CP%r/CP%chi0/IntSampleBoost
        dk=3._dl/CP%r/CP%chi0/IntSampleBoost/1.6

        k_max_log = lognum*dk0
        k_max_0  = no*dk0

        if (do_bispectrum) k_max_0 = max(10.d0,k_max_0)

        dk2 = 0.04/IntSampleBoost  !very small scales
        if (num_redshiftwindows>0) dk2 = dk  !very small scales

        call ThisCT%q%Add_delta(qmin, k_max_log, dlnk1, IsLog = .true.)
        call ThisCT%q%Add_delta(k_max_log, min(qmax_int,k_max_0), dk0)

        if (qmax_int > k_max_0) then
            max_k_dk = max(3000, 2*maximum_l)/CP%tau0

            call ThisCT%q%Add_delta(k_max_0, min(qmax_int, max_k_dk), dk)
            if (qmax_int > max_k_dk) then
                !This allows inclusion of high k modes for computing BB lensed spectrum accurately
                !without taking ages to compute.
                call ThisCT%q%Add_delta(max_k_dk, qmax_int, dk2)
            end if
        end if

        call Init_ClTransfer(ThisCT)

        if (CP%closed) then
            call SetClosedkValuesFromArr(ThisCT%q,.true.)
            call ThisCT%q%Getdpoints(half_ends = .false.)
            ThisCT%q%dpoints(1) = 1/CP%r
            deallocate(ThisCT%Delta_p_l_k) !Re-do this from Init_ClTransfer because number of points changed
            allocate(ThisCT%Delta_p_l_k(ThisCT%NumSources, &
                min(ThisCT%max_index_nonlimber,ThisCT%ls%l0), ThisCT%q%npoints))
            ThisCT%Delta_p_l_k = 0
        end if

    end if !ExactClosedSum


    end subroutine setkValuesForInt

    subroutine InterpolateSources(IV)
    implicit none
    integer i,khi,klo, step
    real(dl) xf,b0,ho,a0,ho2o6,a03,b03
    type(IntegrationVars) IV


    !     finding position of k in table Evolve_q to do the interpolation.

    !Can't use the following in closed case because regions are not set up (only points)
    !           klo = min(Evolve_q%npoints-1,Evolve_q%IndexOf(IV%q))
    !This is a bit inefficient, but thread safe
    klo=1
    do while ((IV%q > Evolve_q%points(klo+1)).and.(klo < (Evolve_q%npoints-1)))
        klo=klo+1
    end do

    khi=klo+1


    ho=Evolve_q%points(khi)-Evolve_q%points(klo)
    a0=(Evolve_q%points(khi)-IV%q)/ho
    b0=(IV%q-Evolve_q%points(klo))/ho
    ho2o6 = ho**2/6
    a03=(a0**3-a0)
    b03=(b0**3-b0)
    IV%SourceSteps = 0

    !     Interpolating the source as a function of time for the present
    !     wavelength.
    step=2
    do i=2, TimeSteps%npoints
        xf=IV%q*(CP%tau0-TimeSteps%points(i))
        if (CP%WantTensors) then
            if (IV%q*TimeSteps%points(i) < max_etak_tensor.and. xf > 1.e-8_dl) then
                step=i
                IV%Source_q(i,1:SourceNum) =a0*Src(klo,1:SourceNum,i)+&
                    b0*Src(khi,1:SourceNum,i)+(a03 *ddSrc(klo,1:SourceNum,i)+ &
                    b03*ddSrc(khi,1:SourceNum,i)) *ho2o6
            else
                IV%Source_q(i,1:SourceNum) = 0
            end if
        end if
        if (CP%WantVectors) then
            if (IV%q*TimeSteps%points(i) < max_etak_vector.and. xf > 1.e-8_dl) then
                step=i
                IV%Source_q(i,1:SourceNum) =a0*Src(klo,1:SourceNum,i)+&
                    b0*Src(khi,1:SourceNum,i)+(a03 *ddSrc(klo,1:SourceNum,i)+ &
                    b03*ddSrc(khi,1:SourceNum,i)) *ho2o6
            else
                IV%Source_q(i,1:SourceNum) = 0
            end if
        end if

        if (CP%WantScalars) then
            if ((DebugEvolution .or. WantLateTime .or. IV%q*TimeSteps%points(i) < max_etak_scalar) &
                .and. xf > 1.e-8_dl) then
<<<<<<< HEAD
            step=i
            IV%Source_q(i,1:SourceNum) = a0 * Src(klo,1:SourceNum,i) + &
                b0 * Src(khi,1:SourceNum,i) + (a03*ddSrc(klo,1:SourceNum,i) + &
                b03 * ddSrc(khi,1:SourceNum,i)) * ho2o6
=======
                step=i
                IV%Source_q(i,1:SourceNum)=a0*Src(klo,1:SourceNum,i)+ &
                    b0*Src(khi,1:SourceNum,i) + (a03*ddSrc(klo,1:SourceNum,i) &
                    +b03*ddSrc(khi,1:SourceNum,i))*ho2o6
>>>>>>> 8dd2eea2
            else
                IV%Source_q(i,1:SourceNum) = 0
            end if
        end if
    end do
    IV%SourceSteps = step


    if (.not.CP%flat) then
        do i=1, SourceNum
            call spline(TimeSteps%points,IV%Source_q(1,i),TimeSteps%npoints,&
                spl_large,spl_large,IV%ddSource_q(1,i))
        end do
    end if

    IV%SourceSteps = IV%SourceSteps*1
    !This is a fix for a compiler bug on Seaborg

    end subroutine


    subroutine IntegrationVars_Init(IV)
    type(IntegrationVars), intent(INOUT) :: IV

    IV%Source_q(1,1:SourceNum)=0
    IV%Source_q(TimeSteps%npoints,1:SourceNum) = 0
    IV%Source_q(TimeSteps%npoints-1,1:SourceNum) = 0

    end  subroutine IntegrationVars_Init


    subroutine DoSourceIntegration(IV) !for particular wave number q
    integer j,ll,llmax
    real(dl) nu
    type(IntegrationVars) IV
    real(dl) :: sixpibynu

    nu=IV%q*CP%r
    sixpibynu  = 6._dl*const_pi/nu

    if (CP%closed) then
        if (nu<20 .or. CP%tau0/CP%r+sixpibynu > const_pi/2) then
            llmax=nint(nu)-1
        else
            llmax=nint(nu*rofChi(CP%tau0/CP%r + sixpibynu))
            llmax=min(llmax,nint(nu)-1)  !nu >= l+1
        end if
    else
        llmax=nint(nu*CP%chi0)
        if (llmax<15) then
            llmax=17 !AL Sept2010 changed from 15 to get l=16 smooth
        else
            llmax=nint(nu*rofChi(CP%tau0/CP%r + sixpibynu))
        end if
    end if

    if (CP%flat) then
        call DoFlatIntegration(IV,llmax)
    else
        do j=1,lSamp%l0
            ll=lSamp%l(j)
            if (ll>llmax) exit
            call IntegrateSourcesBessels(IV,j,ll,nu)
        end do !j loop
    end if

    end subroutine DoSourceIntegration

    function UseLimber(l,k)
    !Calculate lensing potential power using Limber rather than j_l integration
    !even when sources calculated as part of temperature calculation
    !(Limber better on small scales unless step sizes made much smaller)
    !This affects speed, esp. of non-flat case
    logical :: UseLimber
    integer l
    real(dl) :: k

    !note increasing non-limber is not neccessarily more accurate unless AccuracyBoost much higher
    !use **0.5 to at least give some sensitivity to Limber effects
    !Could be lower but care with phi-T correlation at lower L
    if (limber_windows) then
        UseLimber = l >= limber_phiphi
    else
        UseLimber = l > 400 * (CP%Accuracy%AccuracyBoost * CP%Accuracy%LimberBoost)** 0.5
    end if

    end function UseLimber

    !cccccccccccccccccccccccccccccccccccccccccccccccccccccccccccccccccccccccccccc
    !flat source integration
    subroutine DoFlatIntegration(IV, llmax)
    use ThermoData
    implicit none
    type(IntegrationVars) IV
    integer llmax
    integer j
    logical DoInt
    real(dl) xlim,xlmax1
    real(dl) tmin, tmax
    real(dl) a2, J_l, aa(IV%SourceSteps), fac(IV%SourceSteps)
    real(dl) xf, sums(SourceNum)
    real(dl) qmax_int
    integer bes_ix,n, bes_index(IV%SourceSteps)
    integer custom_source_off, s_ix
    integer nwin
    real(dl) :: BessIntBoost
    
    BessIntBoost = CP%Accuracy%AccuracyBoost*CP%Accuracy%BessIntBoost
    custom_source_off = num_redshiftwindows + num_extra_redshiftwindows + 4

    !     Find the position in the xx table for the x correponding to each
    !     timestep

    do j=1,IV%SourceSteps !Precompute arrays for this k
        xf=abs(IV%q*(CP%tau0-TimeSteps%points(j)))
        bes_index(j)=BessRanges%IndexOf(xf)
        !Precomputed values for the interpolation
        bes_ix= bes_index(j)
        fac(j)=BessRanges%points(bes_ix+1)-BessRanges%points(bes_ix)
        aa(j)=(BessRanges%points(bes_ix+1)-xf)/fac(j)
        fac(j)=fac(j)**2*aa(j)/6
    end do

    do j=1,max_bessels_l_index
        if (lSamp%l(j) > llmax) return
        xlim=xlimfrac*lSamp%l(j)
        xlim=max(xlim,xlimmin)
        xlim=lSamp%l(j)-xlim
        if (full_bessel_integration .or. do_bispectrum) then
            tmin = TimeSteps%points(2)
        else
            xlmax1=80*lSamp%l(j)*BessIntBoost
            if (num_redshiftwindows>0 .and. CP%WantScalars) then
                xlmax1=80*lSamp%l(j)*8*BessIntBoost !Have to be careful if sharp spikes due to late time sources
            end if
            tmin=CP%tau0-xlmax1/IV%q
            tmin=max(TimeSteps%points(2),tmin)
        end if
        tmax=CP%tau0-xlim/IV%q
        tmax=min(CP%tau0,tmax)
        tmin=max(TimeSteps%points(2),tmin)
        if (.not. CP%Want_CMB .and. .not. CP%Want_CMB_lensing) &
            tmin = max(tmin, tau_start_redshiftwindows)


        if (tmax < TimeSteps%points(2)) exit
        sums(1:SourceNum) = 0

        !As long as we sample the source well enough, it is sufficient to
        !interpolate the Bessel functions only

        if (SourceNum==2) then
            !This is the innermost loop, so we separate the no lensing scalar case to optimize it
            do n= TimeSteps%IndexOf(tmin),min(IV%SourceSteps,TimeSteps%IndexOf(tmax))
                a2=aa(n)
                bes_ix=bes_index(n)

                J_l=a2*ajl(bes_ix,j)+(1-a2)*(ajl(bes_ix+1,j) - ((a2+1) &
                    *ajlpr(bes_ix,j)+(2-a2)*ajlpr(bes_ix+1,j))* fac(n)) !cubic spline

                J_l = J_l*TimeSteps%dpoints(n)
                sums(1) = sums(1) + IV%Source_q(n,1)*J_l
                sums(2) = sums(2) + IV%Source_q(n,2)*J_l
            end do
        else
            qmax_int= max(850,lSamp%l(j))*3*BessIntBoost/CP%tau0*1.2
            DoInt = .not. CP%WantScalars .or. IV%q < qmax_int
            !Do integral if any useful contribution to the CMB, or large scale effects
            !Sources
            if (DoInt) then
                if (num_custom_sources==0 .and. num_redshiftwindows==0) then
                    do n= TimeSteps%IndexOf(tmin),min(IV%SourceSteps,TimeSteps%IndexOf(tmax))
                        !Full Bessel integration
                        a2=aa(n)
                        bes_ix=bes_index(n)

                        J_l=a2*ajl(bes_ix,j)+(1-a2)*(ajl(bes_ix+1,j) - ((a2+1) &
                            *ajlpr(bes_ix,j)+(2-a2)*ajlpr(bes_ix+1,j))* fac(n)) !cubic spline
                        J_l = J_l*TimeSteps%dpoints(n)

                        !The unwrapped form is faster
                        sums(1) = sums(1) + IV%Source_q(n,1)*J_l
                        sums(2) = sums(2) + IV%Source_q(n,2)*J_l
                        sums(3) = sums(3) + IV%Source_q(n,3)*J_l
                    end do
                else
                    if (num_redshiftwindows>0) then
                        nwin = TimeSteps%IndexOf(tau_start_redshiftwindows)
                    else
                        nwin = TimeSteps%npoints+1
                    end if
                    if (num_custom_sources==0) then
                        do n= TimeSteps%IndexOf(tmin),min(IV%SourceSteps,TimeSteps%IndexOf(tmax))
                            !Full Bessel integration
                            a2=aa(n)
                            bes_ix=bes_index(n)

                            J_l=a2*ajl(bes_ix,j)+(1-a2)*(ajl(bes_ix+1,j) - ((a2+1) &
                                *ajlpr(bes_ix,j)+(2-a2)*ajlpr(bes_ix+1,j))* fac(n)) !cubic spline
                            J_l = J_l*TimeSteps%dpoints(n)

                            !The unwrapped form is faster
                            sums(1) = sums(1) + IV%Source_q(n,1)*J_l
                            sums(2) = sums(2) + IV%Source_q(n,2)*J_l
                            sums(3) = sums(3) + IV%Source_q(n,3)*J_l
                            if (n >= nwin) then
                                do s_ix = 4, SourceNum
                                    sums(s_ix) = sums(s_ix) + IV%Source_q(n,s_ix)*J_l
                                end do
                            end if
                        end do

                    else
                        do n= TimeSteps%IndexOf(tmin),min(IV%SourceSteps,TimeSteps%IndexOf(tmax))
                            !Full Bessel integration
                            a2=aa(n)
                            bes_ix=bes_index(n)

                            J_l=a2*ajl(bes_ix,j)+(1-a2)*(ajl(bes_ix+1,j) - ((a2+1) &
                                *ajlpr(bes_ix,j)+(2-a2)*ajlpr(bes_ix+1,j))* fac(n)) !cubic spline
                            J_l = J_l*TimeSteps%dpoints(n)

                            !The unwrapped form is faster
                            sums(1) = sums(1) + IV%Source_q(n,1)*J_l
                            sums(2) = sums(2) + IV%Source_q(n,2)*J_l
                            sums(3) = sums(3) + IV%Source_q(n,3)*J_l
                            sums(custom_source_off) = sums(custom_source_off) +  IV%Source_q(n,custom_source_off)*J_l
                            if (n >= nwin) then
                                do s_ix = 4, SourceNum
                                    sums(s_ix) = sums(s_ix) + IV%Source_q(n,s_ix)*J_l
                                end do
                            end if
                            do s_ix = custom_source_off+1, custom_source_off+num_custom_sources -1
                                sums(s_ix) = sums(s_ix)  + IV%Source_q(n,s_ix)*J_l
                            end do
                        end do
                    end if
                end if
            end if
            if (.not. DoInt .or. UseLimber(lsamp%l(j),IV%q) .and. CP%WantScalars) then
                !Limber approximation for small scale lensing (better than poor version of above integral)
                xf = CP%tau0-(lSamp%l(j)+0.5_dl)/IV%q
                if (xf < TimeSteps%Highest .and. xf > TimeSteps%Lowest) then
                    n=TimeSteps%IndexOf(xf)
                    xf= (xf-TimeSteps%points(n))/(TimeSteps%points(n+1)-TimeSteps%points(n))
                    sums(3) = (IV%Source_q(n,3)*(1-xf) + xf*IV%Source_q(n+1,3))*&
                        sqrt(const_pi/2/(lSamp%l(j)+0.5_dl))/IV%q
                else
                    sums(3)=0
                end if
            end if
            if (.not. DoInt .and. SourceNum>3) then
                if (any(ThisCT%limber_l_min(4:SourceNum)==0 .or. &
                    ThisCT%limber_l_min(4:SourceNum) > j)) then
                !When CMB does not need integral but other sources do
                do n= TimeSteps%IndexOf(tau_start_redshiftwindows), &
                    min(IV%SourceSteps, TimeSteps%IndexOf(tmax))
                !Full Bessel integration
                a2 = aa(n)
                bes_ix = bes_index(n)

                J_l = a2 * ajl(bes_ix, j) + (1 - a2) * (ajl(bes_ix + 1, j) -&
                    ((a2 + 1) * ajlpr(bes_ix, j) + (2 - a2) * &
                    ajlpr(bes_ix + 1, j)) * fac(n)) !cubic spline
                J_l = J_l * TimeSteps%dpoints(n)

                sums(4) = sums(4) + IV%Source_q(n, 4) * J_l
                do s_ix = 5, SourceNum
                    sums(s_ix) = sums(s_ix) + IV%Source_q(n, s_ix) * J_l
                end do
                end do
                end if
            end if
        end if

        ThisCT%Delta_p_l_k(1:SourceNum,j,IV%q_ix) = ThisCT%Delta_p_l_k(1:SourceNum,j,IV%q_ix) + sums(1:SourceNum)
    end do

    end subroutine DoFlatIntegration



    !non-flat source integration

    subroutine IntegrateSourcesBessels(IV,j,l,nu)
    use SpherBessels
    type(IntegrationVars) IV
    logical DoInt
    integer l,j, nstart,nDissipative,ntop,nbot,nrange,nnow
    real(dl) nu,ChiDissipative,ChiStart,tDissipative,y1,y2,y1dis,y2dis
    real(dl) xf,x,chi, miny1
    real(dl) sums(SourceNum),out_arr(SourceNum), qmax_int
    real(dl) BessIntBoost
    
    BessIntBoost = CP%Accuracy%AccuracyBoost*CP%Accuracy%BessIntBoost

    !Calculate chi where for smaller chi it is dissipative
    x=sqrt(real(l*(l+1),dl))/nu

    ChiDissipative=invsinfunc(x)

    ChiStart=ChiDissipative
    !Move down a bit to get smaller value (better accuracy integrating up from small values)
    if (nu<300) ChiStart = max(ChiDissipative-1._dl/nu,1d-6)   !max(ChiDissipative-1._dl/nu,1d-6)

    !Then get nearest source point with lower Chi...
    tDissipative=CP%tau0 - CP%r*ChiStart
    if (tDissipative<TimeSteps%points(1)) then
        nDissipative=2
    else
        nDissipative = TimeSteps%IndexOf(tDissipative)+1
    endif
    nDissipative=min(nDissipative,TimeSteps%npoints-1)

    tDissipative = TimeSteps%points(nDissipative)

    ChiStart =  max(1d-8,(CP%tau0-tDissipative)/CP%r)

    !Get values at ChiStart

    call USpherBesselWithDeriv(CP%closed,ChiStart,l,nu,y1dis,y2dis)

    nstart=nDissipative
    chi=ChiStart

    if (CP%WantScalars) then !Do Scalars
        if (SourceNum > 3) call MpiStop('Non-flat not implemented for extra sources')
        !Integrate chi down in dissipative region
        ! cuts off when ujl gets small
        miny1= 0.5d-4/l/BessIntBoost
        sums=0
        qmax_int= max(850,lSamp%l(j))*3*BessIntBoost/(CP%chi0*CP%r)*1.2
        DoInt =  SourceNum/=3 .or. IV%q < qmax_int
        if (DoInt) then
            if ((nstart < min(TimeSteps%npoints-1,IV%SourceSteps)).and.(y1dis > miny1)) then
                y1=y1dis
                y2=y2dis
                nnow=nstart
                do nrange = 1,TimeSteps%Count
                    if (nrange == TimeSteps%count) then
                        ntop = TimeSteps%npoints -1
                    else
                        ntop = TimeSteps%R(nrange+1)%start_index
                    end if
                    if (nnow < ntop) then
                        call DoRangeInt(IV,chi,ChiDissipative,nnow,ntop,TimeSteps%R(nrange)%delta, &
                            nu,l,y1,y2,out_arr)
                        sums  = sums + out_arr
                        nnow = ntop
                        if (chi==0) exit !small enough to cut off
                    end if
                end do
            end if !integrate down chi

            !Integrate chi up in oscillatory region
            if (nstart > 2) then
                y1=y1dis
                y2=y2dis
                chi=ChiStart
                nnow=nstart
                do nrange = TimeSteps%Count,1,-1
                    nbot = TimeSteps%R(nrange)%start_index
                    if (nnow >  nbot) then
                        call DoRangeInt(IV,chi,ChiDissipative,nnow,nbot,TimeSteps%R(nrange)%delta, &
                            nu,l,y1,y2,out_arr)
                        sums=sums+out_arr
                        if (chi==0) exit !small for remaining region
                        nnow = nbot
                    end if
                end do
            end if
        end if !DoInt
        if (SourceNum==3 .and. (.not. DoInt .or. UseLimber(l,IV%q))) then
            !Limber approximation for small scale lensing (better than poor version of above integral)
            xf = CP%tau0-invsinfunc((l+0.5_dl)/nu)*CP%r
            if (xf < TimeSteps%Highest .and. xf > TimeSteps%Lowest) then
                nbot=TimeSteps%IndexOf(xf)
                xf= (xf-TimeSteps%points(nbot))/(TimeSteps%points(nbot+1)-TimeSteps%points(nbot))
                sums(3) = (IV%Source_q(nbot,3)*(1-xf) + xf*IV%Source_q(nbot+1,3))*&
                    sqrt(const_pi/2/(l+0.5_dl)/sqrt(1-CP%Ksign*real(l**2)/nu**2))/IV%q
            else
                sums(3) = 0
            end if
        end if

        ThisCT%Delta_p_l_k(1:SourceNum,j,IV%q_ix)=ThisCT%Delta_p_l_k(1:SourceNum,j,IV%q_ix)+sums

    end if !Do Scalars

    if ((CP%WantTensors)) then !Do Tensors
        chi=ChiStart

        !Integrate chi down in dissipative region
        !DoRangeInt cuts off when ujl gets small
        miny1= 1.d-6/l/BessIntBoost
        if ((nstart < TimeSteps%npoints-1).and.(y1dis>miny1)) then
            y1=y1dis
            y2=y2dis
            nnow=nstart
            do nrange = 1,TimeSteps%Count
                if (nrange == TimeSteps%count) then
                    ntop = TimeSteps%npoints -1
                else
                    ntop = TimeSteps%R(nrange+1)%start_index
                end if
                if (nnow < ntop) then
                    call DoRangeIntTensor(IV,chi,ChiDissipative,nnow,ntop,TimeSteps%R(nrange)%delta, &
                        nu,l,y1,y2,out_arr)

                    ThisCT%Delta_p_l_k(1:SourceNum,j,IV%q_ix) = ThisCT%Delta_p_l_k(1:SourceNum,j,IV%q_ix) + out_arr

                    nnow = ntop
                    if (chi==0) exit
                end if
            end do
        end if


        !Integrate chi up in oscillatory region
        if (nstart > 2) then
            y1=y1dis
            y2=y2dis
            chi=ChiStart

            nnow=nstart
            do nrange = TimeSteps%Count,1,-1
                nbot = TimeSteps%R(nrange)%start_index
                if (nnow >  nbot) then
                    call DoRangeIntTensor(IV,chi,ChiDissipative,nnow,nbot,TimeSteps%R(nrange)%delta, &
                        nu,l,y1,y2,out_arr)
                    ThisCT%Delta_p_l_k(1:SourceNum,j,IV%q_ix) = ThisCT%Delta_p_l_k(1:SourceNum,j,IV%q_ix) + out_arr

                    nnow = nbot
                    if (chi==0) exit !small for remaining region
                end if
            end do
        end if

    end if !Do Tensors

    end subroutine IntegrateSourcesBessels



    subroutine DoRangeInt(IV,chi,chiDisp,nstart,nend,dtau,nu,l,y1,y2,out)
    !Non-flat version

    !returns chi at end of integral (where integral stops, not neccessarily end)
    ! This subroutine integrates the source*ujl for steps nstart to nend
    ! It calculates ujl by integrating a second order
    ! differential equation from initial values.
    ! dtau is the spacing of the timesteps (they must be equally spaced)

    use precision
    use ModelParams
    type(IntegrationVars) IV
    integer l,nIntSteps,nstart,nend,nlowest,isgn,i,is,Startn
    real(dl) nu,dtau,num1,num2,Deltachi,aux1,aux2
    real(dl) a,b,tmpa,tmpb,hh,h6,xh,delchi,taui
    real(dl) nu2,chi,chiDisp,dydchi1,dydchi2,yt1,yt2,dyt1,dyt2,dym1,dym2

    real(dl) tmp,dtau2o6,y1,y2,ap1,sh,ujl,chiDispTop
    real(dl) dchimax,dchisource,sgn,sgndelchi,minujl
    real(dl), parameter:: MINUJl1 = 0.5d-4  !cut-off point for small ujl l=1
    logical Interpolate
    real(dl) scalel
    real(dl) IntAccuracyBoost
    real(dl) sources(SourceNum), out(SourceNum)

    IntAccuracyBoost=CP%Accuracy%AccuracyBoost*CP%Accuracy%NonFlatIntAccuracyBoost

    ! atau0 is the array with the time where the sources are stored.
    if (nend==nstart) then
        out = 0
        return
    end if

    dchisource=dtau/CP%r

    num1=1._dl/nu

    scalel=l/scale
    if (scalel>=2400) then
        num2=num1*2.5
    else if (scalel< 50) then
        num2=num1*0.8_dl
    else
        num2=num1*1.5_dl
    end if
    !Dec 2003, since decrease dtaurec, can make this smaller
    if (dtau==dtaurec_q) then
        num2=num2/4
    end if

    if (scalel<1500 .and. scalel > 150) &
        IntAccuracyBoost=IntAccuracyBoost*(1+(2000-scalel)*0.6/2000 )

    if (num2*IntAccuracyBoost < dchisource .and. (.not. WantLateTime .or. UseLimber(l,IV%q)) &
        .or. (nstart>IV%SourceSteps.and.nend>IV%SourceSteps)) then
        out = 0
        y1=0._dl !So we know to calculate starting y1,y2 if there is next range
        y2=0._dl
        chi=(CP%tau0-TimeSteps%points(nend))/CP%r
        return
    end if

    Startn=nstart
    if (nstart>IV%SourceSteps .and. nend < IV%SourceSteps) then
        chi=(CP%tau0-TimeSteps%points(IV%SourceSteps))/CP%r
        Startn=IV%SourceSteps
        call USpherBesselWithDeriv(CP%closed,chi,l,nu,y1,y2)
    else if ((y2==0._dl).and.(y1==0._dl)) then
        call USpherBesselWithDeriv(CP%closed,chi,l,nu,y1,y2)
    end if

    if (CP%closed) then
        !Need to cut off when ujl gets exponentially small as it approaches Pi
        chiDispTop = const_pi - chiDisp
    else
        chiDispTop = 1d20
    end if

    minujl=MINUJl1/l/IntAccuracyBoost
    isgn=sign(1,Startn-nend)!direction of chi integration
    !higher n, later time, smaller chi

    sgn= isgn

    nlowest=min(Startn,nend)
    aux1=1._dl*CP%r/dtau  !used to calculate nearest timestep quickly
    aux2=(CP%tau0-TimeSteps%points(nlowest))/dtau + nlowest

    nu2=nu*nu
    ap1=l*(l+1)
    sh=rofChi(chi)

    if (scalel < 1100) then
        dchimax= 0.3*num1
    else if (scalel < 1400) then
        dchimax=0.25_dl*num1 *1.5
    else
        dchimax=0.35_dl*num1 *1.5
    end if

    dchimax=dchimax/IntAccuracyBoost

    ujl=y1/sh
    sources = IV%Source_q(Startn,1:SourceNum)

    out = 0.5_dl*ujl*sources

    Interpolate = dchisource > dchimax
    if (Interpolate) then !split up smaller than source step size
        delchi=dchimax
        Deltachi=sgn*(TimeSteps%points(Startn)-TimeSteps%points(nend))/CP%r
        nIntSteps=int(Deltachi/delchi+0.99_dl)
        delchi=Deltachi/nIntSteps
        dtau2o6=(CP%r*delchi)**2/6._dl
    else !step size is that of source
        delchi=dchisource
        nIntSteps=isgn*(Startn-nend)
    end if

    sgndelchi=delchi*sgn
    tmp=(ap1/sh**2 - nu2)
    hh=0.5_dl*sgndelchi
    h6=sgndelchi/6._dl


    do i=1,nIntSteps
        ! One step in the ujl integration
        ! fourth-order Runge-Kutta method to integrate equation for ujl

        dydchi1=y2         !deriv y1
        dydchi2=tmp*y1     !deriv y2
        xh=chi+hh          !midpoint of step
        yt1=y1+hh*dydchi1  !y1 at midpoint
        yt2=y2+hh*dydchi2  !y2 at midpoint
        dyt1=yt2           !deriv y1 at mid
        tmp=(ap1/rofChi(xh)**2 - nu2)


        dyt2=tmp*yt1       !deriv y2 at mid

        yt1=y1+hh*dyt1     !y1 at mid
        yt2=y2+hh*dyt2     !y2 at mid

        dym1=yt2           !deriv y1 at mid
        dym2=tmp*yt1       !deriv y2 at mid
        yt1=y1+sgndelchi*dym1 !y1 at end
        dym1=dyt1+dym1
        yt2=y2+sgndelchi*dym2 !y2 at end
        dym2=dyt2+dym2

        chi=chi+sgndelchi     !end point
        sh=rofChi(chi)
        dyt1=yt2           !deriv y1 at end
        tmp=(ap1/sh**2 - nu2)
        dyt2=tmp*yt1       !deriv y2 at end
        y1=y1+h6*(dydchi1+dyt1+2*dym1) !add up
        y2=y2+h6*(dydchi2+dyt2+2*dym2)

        ujl=y1/sh
        if ((isgn<0).and.(y1*y2<0._dl).or.((chi>chiDispTop).and.((chi>3.14).or.(y1*y2>0)))) then
            chi=0._dl
            exit   !If this happens we are small, so stop integration
        end if


        if (Interpolate) then
            ! Interpolate the source
            taui=aux2-aux1*chi
            is=int(taui)
            b=taui-is

            if (b > 0.998) then
                !may save time, and prevents numerical error leading to access violation of IV%Source_q(0)
                sources = IV%Source_q(is+1,1:SourceNum)
            else
                a=1._dl-b
                tmpa=(a**3-a)
                tmpb=(b**3-b)
                sources=a*IV%Source_q(is,1:SourceNum)+b*IV%Source_q(is+1,1:SourceNum)+ &
                    (tmpa*IV%ddSource_q(is,1:SourceNum)+ &
                    tmpb*IV%ddSource_q(is+1,1:SourceNum))*dtau2o6
            end if
        else
            sources = IV%Source_q(Startn - i*isgn,1:SourceNum)
        end if

        out = out + ujl*sources

        if (((isgn<0).or.(chi>chiDispTop)).and.(abs(ujl) < minujl)) then
            chi=0
            exit !break when getting  exponentially small in dissipative region
        end if
    end do

    out = (out - sources*ujl/2)*delchi*CP%r

    end subroutine DoRangeInt

    subroutine DoRangeIntTensor(IV,chi,chiDisp,nstart,nend,dtau,nu,l,y1,y2,out)
    ! It calculates ujl by integrating a second order
    ! differential equation from initial values for calculating ujl.
    ! nstart and nend are the starting and finishing values of the
    ! integration.
    ! dtau is the spacing of the timesteps (they must be equally spaced)

    use precision
    use ModelParams
    type(IntegrationVars), target :: IV
    integer l,nIntSteps,nstart,nend,nlowest,isgn,i,is
    real(dl) nu,dtau,num1,num2,Deltachi,aux1,aux2
    real(dl) a,b,tmpa,tmpb,hh,h6,xh,delchi,taui,scalel
    real(dl) nu2,chi,chiDisp,chiDispTop
    real(dl) dydchi1,dydchi2,yt1,yt2,dyt1,dyt2,dym1,dym2

    real(dl) tmp,dtau2o6,y1,y2,ap1,sh,ujl
    real(dl) dchimax,dchisource,sgn,sgndelchi,minujl
    real(dl), parameter:: MINUJl1 = 1.D-6  !cut-off point for smal ujl l=1
    logical Interpolate
    real(dl) out(SourceNum), source(SourceNum)
    real(dl), dimension(:,:), pointer :: sourcep, ddsourcep
    real(dl) IntAccuracyBoost

    sourcep => IV%Source_q(:,1:)
    ddsourcep => IV%ddSource_q(:,1:)


    if (nend==nstart) then
        out=0
        return
    end if
    
    IntAccuracyBoost=CP%Accuracy%AccuracyBoost*CP%Accuracy%NonFlatIntAccuracyBoost
    minujl=MINUJL1*IntAccuracyBoost/l
    isgn=sign(1,nstart-nend)!direction of chi integration
    !higher n, later time, smaller chi

    if (CP%closed) then
        !Need to cut off when ujl gets exponentially small as it approaches Pi
        chiDispTop = const_pi - chiDisp
    else
        chiDispTop = 1d20
    end if

    num1=1._dl/nu
    dchisource=dtau/CP%r

    scalel=l/scale
    if (scalel>=2000) then
        num2=num1*4
    else if (scalel>=1000) then
        num2=num1*2.5
    else if (scalel< 75) then
        num2=num1*0.1_dl
    else if (scalel<180) then
        num2=num1*0.3_dl
    else if (scalel < 600) then
        num2=num1*0.8_dl
    else
        num2=num1
    end if

    if ((isgn==1).and.(num2*IntAccuracyBoost < dchisource)) then  !Oscillating fast
        out = 0
        y1=0._dl !!So we know to calculate starting y1,y2 if there is next range
        y2=0._dl
        chi=(CP%tau0-TimeSteps%points(nend))/CP%r
        return
    end if
    if ((y2==0._dl).and.(y1==0._dl)) call USpherBesselWithDeriv(CP%closed,chi,l,nu,y1,y2)

    sgn=isgn

    nlowest=min(nstart,nend)
    aux1=1._dl*CP%r/dtau  !used to calculate nearest timestep quickly
    aux2=(CP%tau0-TimeSteps%points(nlowest))/dtau + nlowest


    nu2=nu*nu
    ap1=l*(l+1)

    sh=rofChi(chi)

    if (scalel < 120) then
        dchimax=0.6_dl*num1
    else if (scalel < 1400) then
        dchimax=0.25_dl*num1
    else
        dchimax=0.35_dl*num1
    end if

    dchimax=dchimax/IntAccuracyBoost

    ujl=y1/sh
    out = ujl * sourcep(nstart,1:SourceNum)/2

    Interpolate = dchisource > dchimax
    if (Interpolate) then !split up smaller than source step size
        delchi=dchimax
        Deltachi=sgn*(TimeSteps%points(nstart)-TimeSteps%points(nend))/CP%r
        nIntSteps=int(Deltachi/delchi+0.99_dl)
        delchi=Deltachi/nIntSteps
        dtau2o6=(CP%r*delchi)**2/6._dl
    else !step size is that of source
        delchi=dchisource
        nIntSteps=isgn*(nstart-nend)
    end if


    sgndelchi=delchi*sgn
    tmp=(ap1/sh**2 - nu2)
    hh=0.5_dl*sgndelchi
    h6=sgndelchi/6._dl


    do i=1,nIntSteps
        ! One step in the ujl integration
        ! fourth-order Runge-Kutta method to integrate equation for ujl

        dydchi1=y2         !deriv y1
        dydchi2=tmp*y1     !deriv y2
        xh=chi+hh          !midpoint of step
        yt1=y1+hh*dydchi1  !y1 at midpoint
        yt2=y2+hh*dydchi2  !y2 at midpoint
        dyt1=yt2           !deriv y1 at mid
        tmp=(ap1/rofChi(xh)**2 - nu2)


        dyt2=tmp*yt1       !deriv y2 at mid
        yt1=y1+hh*dyt1     !y1 at mid
        yt2=y2+hh*dyt2     !y2 at mid

        dym1=yt2           !deriv y1 at mid
        dym2=tmp*yt1       !deriv y2 at mid
        yt1=y1+sgndelchi*dym1 !y1 at end
        dym1=dyt1+dym1
        yt2=y2+sgndelchi*dym2 !y2 at end
        dym2=dyt2+dym2

        chi=chi+sgndelchi     !end point
        sh=rofChi(chi)
        dyt1=yt2           !deriv y1 at end
        tmp=(ap1/sh**2 - nu2)
        dyt2=tmp*yt1       !deriv y2 at end
        y1=y1+h6*(dydchi1+dyt1+2._dl*dym1) !add up
        y2=y2+h6*(dydchi2+dyt2+2._dl*dym2)

        ujl=y1/sh
        if ((isgn<0).and.(y1*y2<0._dl).or.((chi>chiDispTop).and.((chi>3.14).or.(y1*y2>0)))) then
            chi=0._dl
            exit   !exit because ujl now small
        end if

        if (Interpolate) then
            ! Interpolate the source
            taui=aux2-aux1*chi
            is=int(taui)
            b=taui-is
            if (b > 0.995) then
                !may save time, and prevents numerical error leading to access violation of zero index
                is=is+1
                source = sourcep(is,1:SourceNum)
            else
                a=1._dl-b
                tmpa=(a**3-a)
                tmpb=(b**3-b)
                source = a*sourcep(is,1:SourceNum)+b*sourcep(is+1,1:SourceNum)+ &
                    (tmpa*ddsourcep(is,1:SourceNum) +  tmpb*ddsourcep(is+1,1:SourceNum))*dtau2o6
            end if
        else
            source = sourcep(nstart - i*isgn,1:SourceNum)
        end if
        out = out + source * ujl

        if (((isgn<0).or.(chi>chiDispTop)).and.(abs(ujl) < minujl)) then
            chi=0
            exit  !break when getting  exponentially small in dissipative region
        end if
    end do

    out = (out - source * ujl /2)*delchi*CP%r

    end subroutine DoRangeIntTensor

    subroutine GetInitPowerArrayVec(pows,ks, numks,pix)
    integer, intent(in) :: numks, pix
    real(dl) pows(numks), ks(numks)
    integer i

    do i = 1, numks
        !!change to vec...
        pows(i) =  ScalarPower(ks(i) ,pix)
        if (global_error_flag/=0) exit
    end do

    end subroutine GetInitPowerArrayVec


    subroutine GetInitPowerArrayTens(pows,ks, numks,pix)
    integer, intent(in) :: numks, pix
    real(dl) pows(numks), ks(numks)
    integer i

    do i = 1, numks
        pows(i) =  TensorPower(ks(i) ,pix)
        if (global_error_flag/=0) exit
    end do

    end subroutine GetInitPowerArrayTens


    subroutine CalcScalCls(CTrans)
    use Bispectrum
    implicit none
    Type(ClTransferData) :: CTrans
    integer pix,j, q_ix, w_ix, w_ix2
    real(dl) apowers
    real(dl) dlnk, ell, ctnorm, dbletmp, Delta1, Delta2
    real(dl), allocatable :: ks(:), dlnks(:), pows(:)
    real(dl) fac(3 + num_redshiftwindows + num_custom_sources)
    integer nscal, i

    allocate(ks(CTrans%q%npoints),dlnks(CTrans%q%npoints), pows(CTrans%q%npoints))
    do pix=1,CP%InitPower%nn
        do q_ix = 1, CTrans%q%npoints
            if (CP%flat) then
                ks(q_ix) = CTrans%q%points(q_ix)
                dlnks(q_ix) = CTrans%q%dpoints(q_ix)/CTrans%q%points(q_ix)
            else
                ks(q_ix) = sqrt(CTrans%q%points(q_ix)**2 - CP%curv)
                dlnks(q_ix) = CTrans%q%dpoints(q_ix)*CTrans%q%points(q_ix)/ks(q_ix)**2
            end if
            pows(q_ix) = ScalarPower(ks(q_ix) ,pix)
            if (global_error_flag/=0) return
        end do

#ifndef __INTEL_COMPILER
        !Can't use OpenMP here on ifort. Does not terminate.
        !$OMP PARALLEL DO DEFAULT(SHARED), SCHEDULE(STATIC,4), &
        !$OMP PRIVATE(ell,q_ix,dlnk,apowers,ctnorm,dbletmp,Delta1,Delta2,w_ix,w_ix2,fac, nscal, i)
#endif
        do j=1,CTrans%ls%l0
            !Integrate dk/k Delta_l_q**2 * Power(k)
            ell = real(CTrans%ls%l(j),dl)

            if (j<= CTrans%max_index_nonlimber) then
                do q_ix = 1, CTrans%q%npoints
                    if (.not.(CP%closed.and.nint(CTrans%q%points(q_ix)*CP%r)<=CTrans%ls%l(j))) then
                        !cut off at nu = l + 1
                        dlnk = dlnks(q_ix)
                        apowers = pows(q_ix)

                        iCl_scalar(j,C_Temp:C_E,pix) = iCl_scalar(j,C_Temp:C_E,pix) +  &
                            apowers*CTrans%Delta_p_l_k(1:2,j,q_ix)**2*dlnk
                        iCl_scalar(j,C_Cross,pix) = iCl_scalar(j,C_Cross,pix) + &
                            apowers*CTrans%Delta_p_l_k(1,j,q_ix)*CTrans%Delta_p_l_k(2,j,q_ix)*dlnk

                        if (CTrans%NumSources>2 .and. has_cl_2D_array) then

                            do w_ix=1,3 + num_redshiftwindows
                                Delta1= CTrans%Delta_p_l_k(w_ix,j,q_ix)
                                if (w_ix>3) then
                                    associate (Win => Redshift_w(w_ix - 3))
                                        if (Win%kind == window_lensing) &
                                            Delta1 = Delta1 / 2 * ell * (ell + 1)
                                        if (Win%kind == window_counts .and. DoRedshiftLensing) then
                                            !want delta f/f - 2kappa;
                                            ! grad^2 = -l(l+1);
                                            Delta1 = Delta1 + ell * (ell + 1) * &
                                                CTrans%Delta_p_l_k(3 + Win%mag_index + &
                                                num_redshiftwindows, j, q_ix)
                                        end if
                                    end associate
                                end if
                                do w_ix2=w_ix,3 + num_redshiftwindows
                                    if (w_ix2>= 3.and. w_ix>=3) then
                                        !Skip if the auto or cross-correlation is included in direct Limber result
                                        !Otherwise we need to include the sources e.g. to get counts-Temperature correct
                                        if (CTrans%limber_l_min(w_ix2)/= 0 .and. j>=CTrans%limber_l_min(w_ix2) &
                                            .and. CTrans%limber_l_min(w_ix)/= 0 .and. j>=CTrans%limber_l_min(w_ix)) cycle

                                    end if
                                    Delta2 = CTrans%Delta_p_l_k(w_ix2, j, q_ix)
                                    if (w_ix2 > 3) then
                                        associate (Win => Redshift_w(w_ix2 - 3))
                                            if (Win%kind == window_lensing) &
                                                Delta2 = Delta2 / 2 * ell * (ell + 1)
                                            if (Win%kind == window_counts .and. DoRedshiftLensing) then
                                                !want delta f/f - 2kappa;
                                                ! grad^2 = -l(l+1);
                                                Delta2 = Delta2 + ell * (ell + 1) * &
                                                    CTrans%Delta_p_l_k(3 + Win%mag_index + &
                                                    num_redshiftwindows, j, q_ix)
                                            end if
                                        end associate
                                    end if
                                    iCl_Array(j,w_ix,w_ix2,pix) = iCl_Array(j,w_ix,w_ix2,pix)+Delta1*Delta2*apowers*dlnk
                                end do
                            end do
                            if (num_custom_sources >0) then
                                do w_ix=1,3 + num_redshiftwindows + num_custom_sources
                                    if (w_ix > 3 + num_redshiftwindows) then
                                        Delta1= CTrans%Delta_p_l_k(w_ix+num_extra_redshiftwindows,j,q_ix)
                                    else
                                        Delta1= CTrans%Delta_p_l_k(w_ix,j,q_ix)
                                    end if
                                    do w_ix2=max(w_ix,3 + num_redshiftwindows +1), 3 + num_redshiftwindows +num_custom_sources
                                        Delta2=  CTrans%Delta_p_l_k(w_ix2+num_extra_redshiftwindows,j,q_ix)
                                        iCl_Array(j,w_ix,w_ix2,pix) = iCl_Array(j,w_ix,w_ix2,pix) &
                                            +Delta1*Delta2*apowers*dlnk
                                    end do
                                end do
                            end if
                        end if

                        if (CTrans%NumSources>2 ) then
                            if (limber_phiphi==0 .or.  CTrans%limber_l_min(3)== 0 .or. j<CTrans%limber_l_min(3)) then
                                iCl_scalar(j,C_Phi,pix) = iCl_scalar(j,C_Phi,pix) +  &
                                    apowers*CTrans%Delta_p_l_k(3,j,q_ix)**2*dlnk
                                iCl_scalar(j,C_PhiTemp,pix) = iCl_scalar(j,C_PhiTemp,pix) +  &
                                    apowers*CTrans%Delta_p_l_k(3,j,q_ix)*CTrans%Delta_p_l_k(1,j,q_ix)*dlnk
                                iCl_scalar(j,C_PhiE,pix) = iCl_scalar(j,C_PhiE,pix) +  &
                                    apowers*CTrans%Delta_p_l_k(3,j,q_ix)*CTrans%Delta_p_l_k(2,j,q_ix)*dlnk
                            end if
                        end if
                    end if
                end do

            end if !limber (j<= max_bessels_l_index)

            !Output l(l+1)C_l/OutputDenominator
            ctnorm=(ell*ell-1)*(ell+2)*ell
            dbletmp=(ell*(ell+1))/OutputDenominator*const_fourpi
            if (has_cl_2D_array) then
                fac=1
                fac(2) = sqrt(ctnorm)
                fac(3) = sqrt(CP%ALens) !sqrt(ell*(ell+1)*ALens) change if want [l(l+1)]^2 C_L^phi
                do w_ix=3 + num_redshiftwindows+1,3 + num_redshiftwindows + num_custom_sources
                    nscal= custom_source_ell_scales(w_ix - num_redshiftwindows -3)
                    do i=1, nscal
                        fac(w_ix) = fac(w_ix)*(ell+i)*(ell-i+1)
                    end do
                    fac(w_ix) = sqrt(fac(w_ix))
                end do

                do w_ix=1,3 + num_redshiftwindows + num_custom_sources
                    do w_ix2=w_ix,3 + num_redshiftwindows + num_custom_sources
                        iCl_Array(j,w_ix,w_ix2,pix) =iCl_Array(j,w_ix,w_ix2,pix) &
                            *fac(w_ix)*fac(w_ix2)*dbletmp
                        iCl_Array(j,w_ix2,w_ix,pix) = iCl_Array(j,w_ix,w_ix2,pix)
                    end do
                end do
            end if

            iCl_scalar(j,C_Temp,pix)  =  iCl_scalar(j,C_Temp,pix)*dbletmp
            iCl_scalar(j,C_E,pix) =  iCl_scalar(j,C_E,pix)*dbletmp*ctnorm
            iCl_scalar(j,C_Cross,pix) =  iCl_scalar(j,C_Cross,pix)*dbletmp*sqrt(ctnorm)
            if (CTrans%NumSources>2) then
                iCl_scalar(j,C_Phi,pix) = CP%ALens*iCl_scalar(j,C_Phi,pix)*const_fourpi*ell**4
                !The lensing power spectrum computed is l^4 C_l^{\phi\phi}
                !We put pix extra factors of l here to improve interpolation in CTrans%ls%l
                iCl_scalar(j,C_PhiTemp,pix) = sqrt(CP%ALens)*  iCl_scalar(j,C_PhiTemp,pix)*const_fourpi*ell**3
                !Cross-correlation is CTrans%ls%l^3 C_l^{\phi T}
                iCl_scalar(j,C_PhiE,pix) = sqrt(CP%ALens)*  iCl_scalar(j,C_PhiE,pix)*const_fourpi*ell**3*sqrt(ctnorm)
                !Cross-correlation is CTrans%ls%l^3 C_l^{\phi E}
            end if
        end do
#ifndef __INTEL_COMPILER
        !$OMP END PARAllEl DO
#endif
    end do

    deallocate(ks,pows,dlnks)

    end subroutine CalcScalCls

    subroutine CalcScalCls2(CTrans)
    !Calculate C_ll' for non-isotropic models
    !Run with l_sample_boost=50 to get every l
    !not used in normal CAMB
    use FileUtils
    implicit none
    Type(ClTransferData) :: CTrans
    integer j,j2,in
    real(dl) apowers, pows(CTrans%q%npoints)
    integer q_ix
    real(dl)  ks(CTrans%q%npoints),dlnks(CTrans%q%npoints),dlnk
    real(dl) ctnorm,dbletmp
    real(dl), allocatable :: iCl_Scalar2(:,:,:,:)
    type(TTextFile) :: F

    allocate(iCl_Scalar2(CTranS%ls%l0,CTrans%ls%l0,C_Temp:C_last,CP%InitPower%nn))
    iCl_scalar2 = 0

    do in=1,CP%InitPower%nn
        do q_ix = 1, CTrans%q%npoints
            if (CP%flat) then
                ks(q_ix) = CTrans%q%points(q_ix)
                dlnks(q_ix) = CTrans%q%dpoints(q_ix)/CTrans%q%points(q_ix)
            else
                ks(q_ix) = sqrt(CTrans%q%points(q_ix)**2 - CP%curv)
                dlnks(q_ix) = CTrans%q%dpoints(q_ix)*CTrans%q%points(q_ix)/ks(q_ix)**2
            end if

            pows(q_ix) =  ScalarPower(ks(q_ix) ,in)
            if (global_error_flag/=0) return
        end do

        do j=1,CTrans%ls%l0
            do j2=1,CTrans%ls%l0
                !Integrate dk/k Delta_l_q**2 * Power(k)
                do q_ix = 1, CTrans%q%npoints
                    if (.not.(CP%closed.and.nint(CTrans%q%points(q_ix)*CP%r)<= CTrans%ls%l(j))) then
                        !cut off at nu = l + 1
                        dlnk = dlnks(q_ix)
                        apowers = pows(q_ix)

                        iCl_scalar2(j,j2,C_Temp:C_E,in) = iCl_scalar2(j,j2,C_Temp:C_E,in) +  &
                            apowers*CTrans%Delta_p_l_k(1:2,j,q_ix)*CTrans%Delta_p_l_k(1:2,j2,q_ix)*dlnk
                        iCl_scalar2(j,j2,C_Cross,in) = iCl_scalar2(j,j2,C_Cross,in) + &
                            apowers*CTrans%Delta_p_l_k(1,j,q_ix)*CTrans%Delta_p_l_k(2,j2,q_ix)*dlnk
                    end if
                end do

                !Output l(l+1)C_l/OutputDenominator

                !ctnorm = (CTrans%ls%l+2)!/(CTrans%ls%l-2)! - beware of int overflow
                ctnorm=(CTrans%ls%l(j)*CTrans%ls%l(j)-1)*real((CTrans%ls%l(j)+2)*CTrans%ls%l(j),dl)
                ctnorm=sqrt(ctnorm*(CTrans%ls%l(j2)*CTrans%ls%l(j2)-1)*real((CTrans%ls%l(j2)+2)*CTrans%ls%l(j2),dl))

                dbletmp=(CTrans%ls%l(j)*(CTrans%ls%l(j)+1))/OutputDenominator*const_fourpi
                dbletmp=sqrt(dbletmp*(CTrans%ls%l(j2)*(CTrans%ls%l(j2)+1))/OutputDenominator*const_fourpi)

                iCl_scalar2(j,j2,C_Temp,in)  =  iCl_scalar2(j,j2,C_Temp,in)*dbletmp
                iCl_scalar2(j,j2,C_E,in)     =  iCl_scalar2(j,j2,C_E,in)*dbletmp*ctnorm
                iCl_scalar2(j,j2,C_Cross,in) =  iCl_scalar2(j,j2,C_Cross,in)*dbletmp*sqrt(ctnorm)
            end do
        end do
    end do

    call F%CreateFile('cl2.dat')
    do j=1,CTrans%ls%l0
        do j2=1,CTrans%ls%l0
            call F%write(CTrans%ls%l(j),CTrans%ls%l(j2),iCl_scalar2(j,j2,1,1)*7.4311e12)
        end do
    end do
    call F%close()
    call F%CreateFile('cl1l2.dat')
    do j=1,999
        call F%write(iCl_scalar2(j,1:999,1,1)*7.4311e12)
    end do
    call F%close()
    stop

    end subroutine CalcScalCls2


    subroutine CalcTensCls(CTrans, GetInitPowers)
    implicit none
    Type(ClTransferData) :: CTrans
    external GetInitPowers
    integer in,j, q_ix
    real(dl) nu
    real(dl) apowert,  measure
    real(dl) ctnorm,dbletmp
    real(dl) pows(CTrans%q%npoints)
    real(dl)  ks(CTrans%q%npoints),measures(CTrans%q%npoints)

    !For tensors we want Integral dnu/nu (nu^2-3)/(nu^2-1) Delta_l_k^2 P(k) for CP%closed

    do in=1,CP%InitPower%nn
        do q_ix = 1, CTrans%q%npoints
            if (CP%flat) then
                ks(q_ix) = CTrans%q%points(q_ix)
                measures(q_ix) = CTrans%q%dpoints(q_ix)/CTrans%q%points(q_ix)
            else
                nu = CTrans%q%points(q_ix)*CP%r
                ks(q_ix) = sqrt(CTrans%q%points(q_ix)**2 - 3*CP%curv)
                measures(q_ix) = CTrans%q%dpoints(q_ix)/CTrans%q%points(q_ix)*(nu**2-3*CP%Ksign)/(nu**2-CP%Ksign)
            end if
        end do

        call GetInitPowers(pows,ks,CTrans%q%npoints,in)

        !$OMP PARALLEL DO DEFAULT(SHARED),SCHEDULE(STATIC,4) &
        !$OMP & PRIVATE(q_ix, measure, apowert, ctnorm, dbletmp)
        do j=1,CTrans%ls%l0
            do q_ix = 1, CTrans%q%npoints
                if (.not.(CP%closed.and. nint(CTrans%q%points(q_ix)*CP%r)<=CTrans%ls%l(j))) then
                    !cut off at nu = l+1
                    apowert = pows(q_ix)
                    measure = measures(q_ix)

                    iCl_tensor(j,CT_Temp:CT_B,in) = iCl_tensor(j,CT_Temp:CT_B,in) + &
                        apowert*CTrans%Delta_p_l_k(CT_Temp:CT_B,j,q_ix)**2*measure

                    iCl_tensor(j,CT_cross, in ) = iCl_tensor(j,CT_cross, in ) &
                        +apowert*CTrans%Delta_p_l_k(CT_Temp,j,q_ix)*CTrans%Delta_p_l_k(CT_E,j,q_ix)*measure
                end if
            end do

<<<<<<< HEAD
        ctnorm=(CTrans%ls%l(j)*CTrans%ls%l(j)-1)*real((CTrans%ls%l(j)+2)*CTrans%ls%l(j),dl)
        dbletmp=(CTrans%ls%l(j)*(CTrans%ls%l(j)+1))/OutputDenominator*const_pi/4
        iCl_tensor(j, CT_Temp, in) = iCl_tensor(j, CT_Temp, in)*dbletmp*ctnorm
        if (CTrans%ls%l(j)==1) dbletmp=0
        iCl_tensor(j, CT_E:CT_B, in) = iCl_tensor(j, CT_E:CT_B, in)*dbletmp
        iCl_tensor(j, CT_Cross, in)  = iCl_tensor(j, CT_Cross, in)*dbletmp*sqrt(ctnorm)
    end do
    !$OMP END PARALLEL DO
=======
            ctnorm=(CTrans%ls%l(j)*CTrans%ls%l(j)-1)*real((CTrans%ls%l(j)+2)*CTrans%ls%l(j),dl)
            dbletmp=(CTrans%ls%l(j)*(CTrans%ls%l(j)+1))/OutputDenominator*pi/4
            iCl_tensor(j, CT_Temp, in) = iCl_tensor(j, CT_Temp, in)*dbletmp*ctnorm
            if (CTrans%ls%l(j)==1) dbletmp=0
            iCl_tensor(j, CT_E:CT_B, in) = iCl_tensor(j, CT_E:CT_B, in)*dbletmp
            iCl_tensor(j, CT_Cross, in)  = iCl_tensor(j, CT_Cross, in)*dbletmp*sqrt(ctnorm)
        end do
>>>>>>> 8dd2eea2
    end do

    end subroutine CalcTensCls


    subroutine CalcVecCls(CTrans, GetInitPowers)
    implicit none
    Type(ClTransferData) :: CTrans
    external GetInitPowers
    integer in,j, q_ix
    real(dl) power,  measure
    real(dl) ctnorm,lfac,dbletmp
    real(dl) pows(CTrans%q%npoints)
    real(dl)  ks(CTrans%q%npoints),measures(CTrans%q%npoints)

    do in=1,CP%InitPower%nn
        do q_ix = 1, CTrans%q%npoints
            ks(q_ix) = CTrans%q%points(q_ix)
            measures(q_ix) = CTrans%q%dpoints(q_ix)/CTrans%q%points(q_ix)
        end do

        call GetInitPowers(pows,ks,CTrans%q%npoints,in)

        !$OMP PARALLEL DO DEFAULT(SHARED),SCHEDULE(STATIC,4), &
        !$OMP & PRIVATE(j,q_ix,measure,power,ctnorm,dbletmp,lfac)
        do j=1,CTrans%ls%l0
            do q_ix = 1, CTrans%q%npoints
                if (.not.(CP%closed.and. nint(CTrans%q%points(q_ix)*CP%r)<=CTrans%ls%l(j))) then
                    !cut off at nu = l+1
                    power = pows(q_ix)
                    measure = measures(q_ix)

                    iCl_vector(j,CT_Temp:CT_B,in) = iCl_vector(j,CT_Temp:CT_B,in) + &
                        power*CTrans%Delta_p_l_k(CT_Temp:CT_B,j,q_ix)**2*measure

                    iCl_vector(j,CT_cross, in ) = iCl_vector(j,CT_cross, in ) &
                        +power*CTrans%Delta_p_l_k(CT_Temp,j,q_ix)*CTrans%Delta_p_l_k(CT_E,j,q_ix)*measure
                end if
            end do

<<<<<<< HEAD
        ctnorm=CTrans%ls%l(j)*(CTrans%ls%l(j)+1)
        dbletmp=(CTrans%ls%l(j)*(CTrans%ls%l(j)+1))/OutputDenominator*const_pi/8
        iCl_vector(j, CT_Temp, in)   = iCl_vector(j, CT_Temp, in)*dbletmp*ctnorm
        lfac = (CTrans%ls%l(j) + 2)*(CTrans%ls%l(j) - 1)
        iCl_vector(j, CT_E:CT_B, in) = iCl_vector(j, CT_E:CT_B, in)*dbletmp*lfac
        iCl_vector(j, CT_Cross, in)  = iCl_vector(j, CT_Cross, in)*dbletmp*sqrt(lfac*ctnorm)
    end do
    !$OMP END PARALLEL DO
=======
            ctnorm=CTrans%ls%l(j)*(CTrans%ls%l(j)+1)
            dbletmp=(CTrans%ls%l(j)*(CTrans%ls%l(j)+1))/OutputDenominator*pi/8
            iCl_vector(j, CT_Temp, in)   = iCl_vector(j, CT_Temp, in)*dbletmp*ctnorm
            lfac = (CTrans%ls%l(j) + 2)*(CTrans%ls%l(j) - 1)
            iCl_vector(j, CT_E:CT_B, in) = iCl_vector(j, CT_E:CT_B, in)*dbletmp*lfac
            iCl_vector(j, CT_Cross, in)  = iCl_vector(j, CT_Cross, in)*dbletmp*sqrt(lfac*ctnorm)
        end do
>>>>>>> 8dd2eea2
    end do

    end subroutine CalcVecCls


    subroutine InterpolateCls(CTransS,CTransT,CTransV)
    implicit none
    Type(ClTransferData) :: CTransS, CTransT, CTransV
    integer in,i,j
    integer, dimension(2,2), parameter :: ind = reshape( (/ 1,3,3,2 /), shape(ind))
    !use verbose form above for gfortran consistency  [[1,3],[3,2]]

    !Note using log interpolation is worse

    !$OMP PARALLEL DO DEFAULT(SHARED), PRIVATE(i,j), SHARED(CTransS,CTransT),IF(CP%InitPower%nn > 1)
    do in=1,CP%InitPower%nn
        if (CP%WantScalars) then
            do i = C_Temp, C_last
                call InterpolateClArrTemplated(CTransS%ls,iCl_scalar(1,i,in),Cl_scalar(lmin, in, i), &
                    CTransS%ls%l0,i)
            end do

            if (CTransScal%NumSources>2 .and. has_cl_2D_array) then
                do i=1,3+num_redshiftwindows + num_custom_sources
                    do j=i,3+num_redshiftwindows + num_custom_sources
                        if (i<3 .and. j<3) then
                            Cl_scalar_array(:,in,i,j) = Cl_scalar(:, in, ind(i,j))
                        else
                            call InterpolateClArr(CTransS%ls,iCl_array(1,i,j,in), &
                                Cl_scalar_array(lmin, in, i,j),CTransS%ls%l0)
                        end if
                        if (i/=j) Cl_scalar_array(:,in,j,i) = Cl_scalar_array(:,in,i,j)
                    end do
                end do
            end if
        end if

        if (CP%WantVectors) then
            do i = C_Temp, CT_cross
                call InterpolateClArr(CTransV%ls,iCl_vector(1,i,in),Cl_vector(lmin, in, i),CTransV%ls%l0)
            end do
        end if

        if (CP%WantTensors) then
            do i = CT_Temp, CT_Cross
                call InterpolateClArr(CTransT%ls,iCl_tensor(1,i,in),Cl_tensor(lmin, in, i), CTransT%ls%l0)
            end do
        end if
    end do
    !$OMP END PARALLEL DO

    end subroutine InterpolateCls


    end module CAMBmain<|MERGE_RESOLUTION|>--- conflicted
+++ resolved
@@ -367,31 +367,31 @@
                         do ell = max(CTrans%limber_l_min(s_ix), CTrans%limber_l_min(s_ix2)), Ctrans%ls%l0
                             associate (LimbRec => CTrans%Limber_windows(s_ix,ell), &
                                 LimbRec2 => CTrans%Limber_windows(s_ix2,ell))
-                            Cl = 0
-
-                            do n = max(LimbRec%n1,LimbRec2%n1), min(LimbRec%n2,LimbRec2%n2)
-                                !Actually integral over chi; source has sqrt( chi dchi)
-                                !Same n corresponds to same k since ell fixed here
-                                Cl = Cl + LimbRec%Source(n)*LimbRec2%Source(n) * ScalarPower(LimbRec%k(n) ,pix)
-                            end do
-
-                            reall = real(CTrans%ls%l(ell),dl)
-                            fac = (2 * const_pi ** 2)/const_fourpi/(reall+0.5_dl)**3 !fourpi because multipled by fourpi later
-                            if (j >= 1) then
-                                if (Redshift_w(j)%kind == window_lensing) &
-                                    fac = fac / 2 * reall * (reall + 1)
-                            end if
-                            if (i >= 1) then
-                                if (Redshift_w(i)%kind == window_lensing) &
-                                    fac = fac / 2 * reall * (reall + 1)
-                            end if
-                            Cl = Cl*fac
-
-                            if(j==0 .and. i==0) iCl_scalar(ell,C_Phi,pix) = Cl
-                            if (has_cl_2D_array) then
-                                iCl_Array(ell,s_ix,s_ix2,pix) = Cl
-                                if (i/=j) iCl_Array(ell,s_ix2,s_ix,pix) = Cl
-                            end if
+                                Cl = 0
+
+                                do n = max(LimbRec%n1,LimbRec2%n1), min(LimbRec%n2,LimbRec2%n2)
+                                    !Actually integral over chi; source has sqrt( chi dchi)
+                                    !Same n corresponds to same k since ell fixed here
+                                    Cl = Cl + LimbRec%Source(n)*LimbRec2%Source(n) * ScalarPower(LimbRec%k(n) ,pix)
+                                end do
+
+                                reall = real(CTrans%ls%l(ell),dl)
+                                fac = (2 * const_pi ** 2)/const_fourpi/(reall+0.5_dl)**3 !fourpi because multipled by fourpi later
+                                if (j >= 1) then
+                                    if (Redshift_w(j)%kind == window_lensing) &
+                                        fac = fac / 2 * reall * (reall + 1)
+                                end if
+                                if (i >= 1) then
+                                    if (Redshift_w(i)%kind == window_lensing) &
+                                        fac = fac / 2 * reall * (reall + 1)
+                                end if
+                                Cl = Cl*fac
+
+                                if(j==0 .and. i==0) iCl_scalar(ell,C_Phi,pix) = Cl
+                                if (has_cl_2D_array) then
+                                    iCl_Array(ell,s_ix,s_ix2,pix) = Cl
+                                    if (i/=j) iCl_Array(ell,s_ix2,s_ix,pix) = Cl
+                                end if
                             end associate
                         end do
                         !$OMP END PARALLEL DO
@@ -467,7 +467,7 @@
                 n1 = TimeSteps%IndexOf(W%tau_start)
                 if (W%kind == window_lensing .or. W%kind == window_counts &
                     .and. DoRedshiftLensing) then
-                n2 = TimeSteps%npoints - 1
+                    n2 = TimeSteps%npoints - 1
                 else
                     n2 = min(TimeSteps%npoints - 1, TimeSteps%IndexOf(W%tau_end))
                 end if
@@ -1212,38 +1212,22 @@
     !$OMP PARALLEL DO DEFAULT(SHARED), SCHEDULE(STATIC), &
     !$OMP & PRIVATE(i, scaling, ddScaling, tf_lo, tf_hi, tau, ho, a0, b0, ascale)
     do ik=1, Evolve_q%npoints
-<<<<<<< HEAD
-    if (Do21cm) then
-        Src(ik, 4:SourceNum, :) = Src(ik, 4:SourceNum, :) * &
-            CAMB_Pk%nonlin_ratio(ik,1)
-    elseif (Evolve_q%points(ik)/(CP%H0/100) >  CP%NonLinearModel%Min_kh_nonlinear) then
-        !Interpolate non-linear scaling in conformal time
-        !Do not use an associate for scaling. It does not work.
-        scaling = CAMB_Pk%nonlin_ratio(ik,1:CP%Transfer%num_redshifts)
-        if (all(abs(scaling-1) < 5e-4)) cycle
-        call spline(tautf(1), scaling(1), CP%Transfer%num_redshifts,&
-            spl_large, spl_large, ddScaling(1))
-=======
-        if (Evolve_q%points(ik)/(CP%H0/100) >  Min_kh_nonlinear) then
+        if (Do21cm) then
+            Src(ik, 4:SourceNum, :) = Src(ik, 4:SourceNum, :) * &
+                CAMB_Pk%nonlin_ratio(ik,1)
+        elseif (Evolve_q%points(ik)/(CP%H0/100) >  CP%NonLinearModel%Min_kh_nonlinear) then
             !Interpolate non-linear scaling in conformal time
-            do i = 1, CP%Transfer%num_redshifts
-                scaling(i) = CAMB_Pk%nonlin_ratio(ik,i)
-            end do
+            !Do not use an associate for scaling. It does not work.
+            scaling = CAMB_Pk%nonlin_ratio(ik,1:CP%Transfer%num_redshifts)
             if (all(abs(scaling-1) < 5e-4)) cycle
-            call spline(tautf(1),scaling(1),CP%Transfer%num_redshifts,&
-                spl_large,spl_large,ddScaling(1))
->>>>>>> 8dd2eea2
+            call spline(tautf(1), scaling(1), CP%Transfer%num_redshifts,&
+                spl_large, spl_large, ddScaling(1))
 
             tf_lo=1
             tf_hi=tf_lo+1
 
-<<<<<<< HEAD
-        do i= first_step, TimeSteps%npoints-1
-            tau = TimeSteps%points(i)
-=======
-            do i=first_step,TimeSteps%npoints-1
+            do i= first_step, TimeSteps%npoints-1
                 tau = TimeSteps%points(i)
->>>>>>> 8dd2eea2
 
                 do while (tau > tautf(tf_hi))
                     tf_lo = tf_lo + 1
@@ -1418,17 +1402,10 @@
         if (CP%WantScalars) then
             if ((DebugEvolution .or. WantLateTime .or. IV%q*TimeSteps%points(i) < max_etak_scalar) &
                 .and. xf > 1.e-8_dl) then
-<<<<<<< HEAD
-            step=i
-            IV%Source_q(i,1:SourceNum) = a0 * Src(klo,1:SourceNum,i) + &
-                b0 * Src(khi,1:SourceNum,i) + (a03*ddSrc(klo,1:SourceNum,i) + &
-                b03 * ddSrc(khi,1:SourceNum,i)) * ho2o6
-=======
                 step=i
-                IV%Source_q(i,1:SourceNum)=a0*Src(klo,1:SourceNum,i)+ &
-                    b0*Src(khi,1:SourceNum,i) + (a03*ddSrc(klo,1:SourceNum,i) &
-                    +b03*ddSrc(khi,1:SourceNum,i))*ho2o6
->>>>>>> 8dd2eea2
+                IV%Source_q(i,1:SourceNum) = a0 * Src(klo,1:SourceNum,i) + &
+                    b0 * Src(khi,1:SourceNum,i) + (a03*ddSrc(klo,1:SourceNum,i) + &
+                    b03 * ddSrc(khi,1:SourceNum,i)) * ho2o6
             else
                 IV%Source_q(i,1:SourceNum) = 0
             end if
@@ -1535,7 +1512,7 @@
     integer custom_source_off, s_ix
     integer nwin
     real(dl) :: BessIntBoost
-    
+
     BessIntBoost = CP%Accuracy%AccuracyBoost*CP%Accuracy%BessIntBoost
     custom_source_off = num_redshiftwindows + num_extra_redshiftwindows + 4
 
@@ -1683,23 +1660,23 @@
             if (.not. DoInt .and. SourceNum>3) then
                 if (any(ThisCT%limber_l_min(4:SourceNum)==0 .or. &
                     ThisCT%limber_l_min(4:SourceNum) > j)) then
-                !When CMB does not need integral but other sources do
-                do n= TimeSteps%IndexOf(tau_start_redshiftwindows), &
-                    min(IV%SourceSteps, TimeSteps%IndexOf(tmax))
-                !Full Bessel integration
-                a2 = aa(n)
-                bes_ix = bes_index(n)
-
-                J_l = a2 * ajl(bes_ix, j) + (1 - a2) * (ajl(bes_ix + 1, j) -&
-                    ((a2 + 1) * ajlpr(bes_ix, j) + (2 - a2) * &
-                    ajlpr(bes_ix + 1, j)) * fac(n)) !cubic spline
-                J_l = J_l * TimeSteps%dpoints(n)
-
-                sums(4) = sums(4) + IV%Source_q(n, 4) * J_l
-                do s_ix = 5, SourceNum
-                    sums(s_ix) = sums(s_ix) + IV%Source_q(n, s_ix) * J_l
-                end do
-                end do
+                    !When CMB does not need integral but other sources do
+                    do n= TimeSteps%IndexOf(tau_start_redshiftwindows), &
+                        min(IV%SourceSteps, TimeSteps%IndexOf(tmax))
+                        !Full Bessel integration
+                        a2 = aa(n)
+                        bes_ix = bes_index(n)
+
+                        J_l = a2 * ajl(bes_ix, j) + (1 - a2) * (ajl(bes_ix + 1, j) -&
+                            ((a2 + 1) * ajlpr(bes_ix, j) + (2 - a2) * &
+                            ajlpr(bes_ix + 1, j)) * fac(n)) !cubic spline
+                        J_l = J_l * TimeSteps%dpoints(n)
+
+                        sums(4) = sums(4) + IV%Source_q(n, 4) * J_l
+                        do s_ix = 5, SourceNum
+                            sums(s_ix) = sums(s_ix) + IV%Source_q(n, s_ix) * J_l
+                        end do
+                    end do
                 end if
             end if
         end if
@@ -1722,7 +1699,7 @@
     real(dl) xf,x,chi, miny1
     real(dl) sums(SourceNum),out_arr(SourceNum), qmax_int
     real(dl) BessIntBoost
-    
+
     BessIntBoost = CP%Accuracy%AccuracyBoost*CP%Accuracy%BessIntBoost
 
     !Calculate chi where for smaller chi it is dissipative
@@ -2103,7 +2080,7 @@
         out=0
         return
     end if
-    
+
     IntAccuracyBoost=CP%Accuracy%AccuracyBoost*CP%Accuracy%NonFlatIntAccuracyBoost
     minujl=MINUJL1*IntAccuracyBoost/l
     isgn=sign(1,nstart-nend)!direction of chi integration
@@ -2573,24 +2550,14 @@
                 end if
             end do
 
-<<<<<<< HEAD
-        ctnorm=(CTrans%ls%l(j)*CTrans%ls%l(j)-1)*real((CTrans%ls%l(j)+2)*CTrans%ls%l(j),dl)
-        dbletmp=(CTrans%ls%l(j)*(CTrans%ls%l(j)+1))/OutputDenominator*const_pi/4
-        iCl_tensor(j, CT_Temp, in) = iCl_tensor(j, CT_Temp, in)*dbletmp*ctnorm
-        if (CTrans%ls%l(j)==1) dbletmp=0
-        iCl_tensor(j, CT_E:CT_B, in) = iCl_tensor(j, CT_E:CT_B, in)*dbletmp
-        iCl_tensor(j, CT_Cross, in)  = iCl_tensor(j, CT_Cross, in)*dbletmp*sqrt(ctnorm)
-    end do
-    !$OMP END PARALLEL DO
-=======
             ctnorm=(CTrans%ls%l(j)*CTrans%ls%l(j)-1)*real((CTrans%ls%l(j)+2)*CTrans%ls%l(j),dl)
-            dbletmp=(CTrans%ls%l(j)*(CTrans%ls%l(j)+1))/OutputDenominator*pi/4
+            dbletmp=(CTrans%ls%l(j)*(CTrans%ls%l(j)+1))/OutputDenominator*const_pi/4
             iCl_tensor(j, CT_Temp, in) = iCl_tensor(j, CT_Temp, in)*dbletmp*ctnorm
             if (CTrans%ls%l(j)==1) dbletmp=0
             iCl_tensor(j, CT_E:CT_B, in) = iCl_tensor(j, CT_E:CT_B, in)*dbletmp
             iCl_tensor(j, CT_Cross, in)  = iCl_tensor(j, CT_Cross, in)*dbletmp*sqrt(ctnorm)
         end do
->>>>>>> 8dd2eea2
+        !$OMP END PARALLEL DO
     end do
 
     end subroutine CalcTensCls
@@ -2631,24 +2598,14 @@
                 end if
             end do
 
-<<<<<<< HEAD
-        ctnorm=CTrans%ls%l(j)*(CTrans%ls%l(j)+1)
-        dbletmp=(CTrans%ls%l(j)*(CTrans%ls%l(j)+1))/OutputDenominator*const_pi/8
-        iCl_vector(j, CT_Temp, in)   = iCl_vector(j, CT_Temp, in)*dbletmp*ctnorm
-        lfac = (CTrans%ls%l(j) + 2)*(CTrans%ls%l(j) - 1)
-        iCl_vector(j, CT_E:CT_B, in) = iCl_vector(j, CT_E:CT_B, in)*dbletmp*lfac
-        iCl_vector(j, CT_Cross, in)  = iCl_vector(j, CT_Cross, in)*dbletmp*sqrt(lfac*ctnorm)
-    end do
-    !$OMP END PARALLEL DO
-=======
             ctnorm=CTrans%ls%l(j)*(CTrans%ls%l(j)+1)
-            dbletmp=(CTrans%ls%l(j)*(CTrans%ls%l(j)+1))/OutputDenominator*pi/8
+            dbletmp=(CTrans%ls%l(j)*(CTrans%ls%l(j)+1))/OutputDenominator*const_pi/8
             iCl_vector(j, CT_Temp, in)   = iCl_vector(j, CT_Temp, in)*dbletmp*ctnorm
             lfac = (CTrans%ls%l(j) + 2)*(CTrans%ls%l(j) - 1)
             iCl_vector(j, CT_E:CT_B, in) = iCl_vector(j, CT_E:CT_B, in)*dbletmp*lfac
             iCl_vector(j, CT_Cross, in)  = iCl_vector(j, CT_Cross, in)*dbletmp*sqrt(lfac*ctnorm)
         end do
->>>>>>> 8dd2eea2
+        !$OMP END PARALLEL DO
     end do
 
     end subroutine CalcVecCls
