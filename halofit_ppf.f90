    !%%%%%%%%%%%%%%%%%%%%%%%%%%%%%%%%%%%%%%%%%%%%%%%%%%%%%%%
    ! The `halofit' code models the nonlinear evolution of cold matter
    ! cosmological power spectra. The full details of the way in which
    ! this is done are presented in Smith et al. (2002), MNRAS, ?, ?.
    !
    ! The code `halofit' was written by R. E. Smith & J. A. Peacock.
    ! See http://www.astro.upenn.edu/~res,
    !
    ! Subsequent updates as below
    ! Only tested for basic models with power law initial power spectra
    ! References for variant versions are
    !   halofit_original: astro-ph/0207664
    !   halofit_peacock: http://www.roe.ac.uk/~jap/haloes/
    !   halofit_bird: arXiv: 1109.4416
    !   halofit_takahashi: arXiv: 1208.2701
    !   halofit_mead: arXiv:1505.07833,1602.02154
    !   halofit_casarini: arXiv:0810.0190, arXiv:1601.07230

    ! Adapted for F90 and CAMB, AL March 2005
    !!BR09 Oct 09: generalized expressions for om(z) and ol(z) to include w

    ! RT12 Oct: update some fitting parameters in the code to enhance
    !           the power spectrum at small scales (arXiv:1208.2701)

    !!JD 08/13: generalized expressions for om(z) and ol(z) to include
    !           w_0 and w_a
    ! SPB14 Feb: update the fitting parameters for neutrinos to work with RT12
    !           modifications
    ! AL Sept 14: added halofit_version parameter to change approximation used;
    !   separate halofit.f90 is no longer needed as equations.f90 defined fixed wa_ppf
    ! Jan 15: Suggested change from Simeon Bird to avoid issues with very large Omm and neutrinos
    !AM Mar 16: Added in HMcode
    !AM May 16: Fixed some small bugs and added better neutrino approximations
    !AL Jun16: put in partial openmp for HMcode (needs restructure to do properly)
    !AM Sep 16: Attempted fix of strange bug. No more modules with unallocated arrays as inputs
    !LC Oct 16: extended Halofit from w=const. models to w=w(a) with PKequal
    !AM May 17: Made the baryon feedback parameters more obvious in HMcode
    !AL Jul 17: fixed undefined z calling Tcb_Tcbnu_ratio
    !AM Jul 17: sped-up HMcode integration routines


    !%%%%%%%%%%%%%%%%%%%%%%%%%%%%%%%%%%%%%%%%%%%%%%%%%%%%%%%

    module NonLinear
    use ModelParams
    use DarkEnergyInterface
    use transfer
    use classes
    implicit none
    private

    integer, parameter :: halofit_original = 1, halofit_bird=2, halofit_peacock=3, halofit_takahashi=4
    integer, parameter :: halofit_mead=5, halofit_halomodel=6, halofit_casarini=7, halofit_mead2015=8
    integer, parameter :: halofit_default = halofit_takahashi

    logical :: HM_verbose = .false.

    type, extends(TNonLinearModel) :: THalofit
        integer :: halofit_version = halofit_default
        !!AM - Added these types for HMcode
        integer, private :: imead !!AM - added these for HMcode, need to be visible to all subroutines and functions
        real(dl), private :: om_m,om_v,fnu,omm0, acur, w_hf, wa_hf
    contains
    procedure :: ReadParams => THalofit_ReadParams
    procedure :: GetNonLinRatios => THalofit_GetNonLinRatios
    procedure :: halofit
    procedure :: HMcode
    procedure, private :: Delta_v
    procedure, private :: delta_c
    procedure, private :: eta
    procedure, private :: kstar
    procedure, private :: As
    procedure, private :: conc_bull
    procedure, private :: fdamp
    procedure, private :: p_1h
    procedure, private :: p_2h
    procedure, private :: alpha
    procedure, private :: halomod
    procedure, private :: halomod_init
    procedure, private :: write_parameters
    procedure, private :: zcoll_bull
    end type

    public THalofit, HM_verbose
    public halofit_default, halofit_original, halofit_bird, halofit_peacock, halofit_takahashi
    public halofit_mead, halofit_halomodel, halofit_casarini

    TYPE HM_cosmology
        !Contains only things that do not need to be recalculated with each new z
        REAL :: om_m, om_v, w, wa, f_nu, ns, h, Tcmb, Nnu
        REAL, ALLOCATABLE :: r_sigma(:), sigma(:)
        REAL, ALLOCATABLE :: growth(:), a_growth(:)
        REAL, ALLOCATABLE :: k_plin(:), plin(:), plinc(:)
        INTEGER :: nk, ng, nsig
        !AM - Added feedback parameters below at fixed fiducial (DMONLY) values
        REAL :: A_baryon=3.13
        REAL :: eta_baryon=0.603
    END TYPE HM_cosmology

    TYPE HM_tables
        !Stuff that needs to be recalculated for each new z
        REAL, ALLOCATABLE :: c(:), rv(:), nu(:), sig(:), zc(:), m(:), rr(:), sigf(:)
        REAL :: sigv, sigv100, c3, knl, rnl, neff, sig8z
        INTEGER :: n
    END TYPE HM_tables
    !!AM - End of my additions

    contains

    subroutine THalofit_ReadParams(this,Ini)
    use IniObjects
    class(THalofit), intent(inout) :: this
    class(TIniFile), intent(in) :: Ini

    this%halofit_version = Ini%Read_Int('halofit_version', halofit_default)

    end subroutine THalofit_ReadParams

    subroutine THalofit_GetNonLinRatios(this,CAMB_Pk)
    !Fill the CAMB_Pk%nonlin_scaling array with sqrt(non-linear power/linear power)
    !for each redshift and wavenumber
    !This implementation uses Halofit
    class(THalofit) :: this
    type(MatterPowerData) :: CAMB_Pk
    integer itf
    real(dl) a,plin,pq,ph,pnl,rk
    real(dl) sig,rknl,rneff,rncur,d1,d2
    real(dl) diff,xlogr1,xlogr2,rmid
    integer i

    IF(this%halofit_version==halofit_mead .OR. this%halofit_version==halofit_halomodel &
        .OR.  this%halofit_version==halofit_mead2015) THEN
        !AM - Call HMcode here
        CALL this%HMcode(CAMB_Pk)
    ELSE

        !!BR09 putting neutrinos into the matter as well, not sure if this is correct, but at least one will get a consisent omk.
        this%omm0 = CP%omegac+CP%omegab+CP%omegan
        this%fnu = CP%omegan/this%omm0

        CAMB_Pk%nonlin_ratio = 1

        do itf = 1, CAMB_Pk%num_z

            this%w_hf=CP%DarkEnergy%w_lam
            this%wa_hf=CP%DarkEnergy%wa
            if (this%halofit_version == halofit_casarini) then
                ! calculate equivalent w-constant models (w_hf,0) for w_lam+wa_ppf(1-a) models
                ! [Casarini+ (2009,2016)].
                call PKequal(CAMB_Pk%Redshifts(itf),CP%DarkEnergy%w_lam,CP%DarkEnergy%wa,this%w_hf,this%wa_hf)
            endif

            ! calculate nonlinear wavenumber (rknl), effective spectral index (rneff) and
            ! curvature (rncur) of the power spectrum at the desired redshift, using method
            ! described in Smith et al (2002).
            a = 1/real(1+CAMB_Pk%Redshifts(itf),dl)
            this%om_m = omega_m(a, this%omm0, CP%omegav, this%w_hf, this%wa_hf)
            this%om_v = omega_v(a, this%omm0, CP%omegav, this%w_hf, this%wa_hf)
            this%acur = a
            xlogr1=-2.0
            xlogr2=3.5
            do
                rmid=(xlogr2+xlogr1)/2.0
                rmid=10**rmid
                call wint(CAMB_Pk,itf,rmid,sig,d1,d2)
                diff=sig-1.0
                if (abs(diff).le.0.001) then
                    rknl=1./rmid
                    rneff=-3-d1
                    rncur=-d2
                    exit
                elseif (diff.gt.0.001) then
                    xlogr1=log10(rmid)
                elseif (diff.lt.-0.001) then
                    xlogr2=log10(rmid)
                endif
                if (xlogr2 < -1.9999) then
                    !is still linear, exit
                    goto 101
                else if (xlogr1>3.4999) then
                    ! Totally crazy non-linear
                    global_error_flag=349
                    write(*,*) 'Error in halofit'
                    goto 101
                end if
            end do

            ! now calculate power spectra for a logarithmic range of wavenumbers (rk)

            do i=1, CAMB_PK%num_k
                rk = exp(CAMB_Pk%log_kh(i))

                if (rk > this%Min_kh_nonlinear) then

                    ! linear power spectrum !! Remeber => plin = k^3 * P(k) * constant
                    ! constant = 4*pi*V/(2*pi)^3

                    plin= MatterPowerData_k(CAMB_PK, rk, itf)*(rk**3/(2*const_pi**2))

                    ! calculate nonlinear power according to halofit: pnl = pq + ph,
                    ! where pq represents the quasi-linear (halo-halo) power and
                    ! where ph is represents the self-correlation halo term.

                    call this%halofit(rk,rneff,rncur,rknl,plin,pnl,pq,ph)   ! halo fitting formula
                    CAMB_Pk%nonlin_ratio(i,itf) = sqrt(pnl/plin)

                end if

            enddo

101         continue
        end do

    END IF

    end subroutine THalofit_GetNonLinRatios

    !%%%%%%%%%%%%%%%%%%%%%%%%%%%%%%%%%%%%%%%%%%%%%%%%%%%%%%%


    subroutine halofit(this,rk,rn,rncur,rknl,plin,pnl,pq,ph)
    class(THalofit) :: this
    real(dl) gam,a,b,c,xmu,xnu,alpha,beta,f1,f2,f3
    real(dl) rk,rn,plin,pnl,pq,ph,plinaa
    real(dl) rknl,y,rncur
    real(dl) f1a,f2a,f3a,f1b,f2b,f3b,frac
    real(dl) extragam, peacock_fudge

    if (this%halofit_version ==halofit_original .or. this%halofit_version ==halofit_bird &
        .or. this%halofit_version == halofit_peacock) then
        ! halo model nonlinear fitting formula as described in
        ! Appendix C of Smith et al. (2002)
        !SPB11: Standard halofit underestimates the power on the smallest scales by a
        !factor of two. Add an extra correction from the simulations in Bird, Viel,
        !Haehnelt 2011 which partially accounts for this.
        if (this%halofit_version ==halofit_bird) then
            extragam = 0.3159 -0.0765*rn -0.8350*rncur
            gam=extragam+0.86485+0.2989*rn+0.1631*rncur
        else
            gam=0.86485+0.2989*rn+0.1631*rncur
        end if
        a=1.4861+1.83693*rn+1.67618*rn*rn+0.7940*rn*rn*rn+ &
            0.1670756*rn*rn*rn*rn-0.620695*rncur
        a=10**a
        b=10**(0.9463+0.9466*rn+0.3084*rn*rn-0.940*rncur)
        c=10**(-0.2807+0.6669*rn+0.3214*rn*rn-0.0793*rncur)
        xmu=10**(-3.54419+0.19086*rn)
        xnu=10**(0.95897+1.2857*rn)
        alpha=1.38848+0.3701*rn-0.1452*rn*rn
        beta=0.8291+0.9854*rn+0.3400*rn**2+this%fnu*(-6.4868+1.4373*rn**2)
    elseif (this%halofit_version == halofit_takahashi .or. this%halofit_version == halofit_casarini) then
        !RT12 Oct: the halofit in Smith+ 2003 predicts a smaller power
        !than latest N-body simulations at small scales.
        !Update the following fitting parameters of gam,a,b,c,xmu,xnu,
        !alpha & beta from the simulations in Takahashi+ 2012.
        !The improved halofit accurately provide the power spectra for WMAP
        !cosmological models with constant w.
        !LC16 Jun: Casarini+ 2009,2016 extended constant w prediction for w(a).
        gam=0.1971-0.0843*rn+0.8460*rncur
        a=1.5222+2.8553*rn+2.3706*rn*rn+0.9903*rn*rn*rn+ &
            0.2250*rn*rn*rn*rn-0.6038*rncur+0.1749*this%om_v*(1.+this%w_hf+this%wa_hf*(1-this%acur))
        a=10**a
        b=10**(-0.5642+0.5864*rn+0.5716*rn*rn-1.5474*rncur+ &
            0.2279*this%om_v*(1.+this%w_hf+this%wa_hf*(1-this%acur)))
        c=10**(0.3698+2.0404*rn+0.8161*rn*rn+0.5869*rncur)
        xmu=0.
        xnu=10**(5.2105+3.6902*rn)
        alpha=abs(6.0835+1.3373*rn-0.1959*rn*rn-5.5274*rncur)
        beta=2.0379-0.7354*rn+0.3157*rn**2+1.2490*rn**3+ &
            0.3980*rn**4-0.1682*rncur + this%fnu*(1.081 + 0.395*rn**2)
    else
        call MpiStop('Unknown halofit_version')
    end if

    if(abs(1-this%om_m).gt.0.01) then ! omega evolution
        f1a=this%om_m**(-0.0732)
        f2a=this%om_m**(-0.1423)
        f3a=this%om_m**(0.0725)
        f1b=this%om_m**(-0.0307)
        f2b=this%om_m**(-0.0585)
        f3b=this%om_m**(0.0743)
        frac=this%om_v/(1.-this%om_m)
        f1=frac*f1b + (1-frac)*f1a
        f2=frac*f2b + (1-frac)*f2a
        f3=frac*f3b + (1-frac)*f3a
    else
        f1=1.0
        f2=1.
        f3=1.
    endif

    y=(rk/rknl)


    ph=a*y**(f1*3)/(1+b*y**(f2)+(f3*c*y)**(3-gam))
    ph=ph/(1+xmu*y**(-1)+xnu*y**(-2))*(1+this%fnu*0.977)
    plinaa=plin*(1+this%fnu*47.48*rk**2/(1+1.5*rk**2))
    pq=plin*(1+plinaa)**beta/(1+plinaa*alpha)*exp(-y/4.0-y**2/8.0)

    pnl=pq+ph

    if (this%halofit_version == halofit_peacock) then
        !From http://www.roe.ac.uk/~jap/haloes/
        !(P-P_linear) -> (P-P_linear) * (1+2y^2)/(1+y^2), where y = k/10 h Mpc^(-1).
        peacock_fudge = rk/10
        pnl = plin + (pnl-plin)*(1+2*peacock_fudge**2)/(1+peacock_fudge**2)
    end if

    end subroutine halofit


    !%%%%%%%%%%%%%%%%%%%%%%%%%%%%%%%%%%%%%%%%%%%%%%%%%%%%%%%

    ! The subroutine wint, finds the effective spectral quantities
    ! rknl, rneff & rncur. This it does by calculating the radius of
    ! the Gaussian filter at which the variance is unity = rknl.
    ! rneff is defined as the first derivative of the variance, calculated
    ! at the nonlinear wavenumber and similarly the rncur is the second
    ! derivative at the nonlinear wavenumber.

    subroutine wint(CAMB_Pk,itf,r,sig,d1,d2)
    integer, intent(in) :: itf
    type(MatterPowerData) :: CAMB_Pk
    real(dl) sum1,sum2,sum3,t,y,x,w1,w2,w3
    real(dl) x2,rk, fac,r, sig, d1,d2, anorm
    integer i,nint

    nint=3000
    sum1=0.d0
    sum2=0.d0
    sum3=0.d0
    anorm = 1/(2*const_pi**2)
    do i=1,nint
        t=(i-0.5_dl)/nint
        y=-1.d0+1.d0/t
        rk=y
        d2=MatterPowerData_k(CAMB_PK, rk, itf)*(rk**3*anorm)
        x=y*r
        x2=x*x
        w1=exp(-x2)
        w2=2*x2*w1
        w3=4*x2*(1-x2)*w1
        fac=d2/y/t/t
        sum1=sum1+w1*fac
        sum2=sum2+w2*fac
        sum3=sum3+w3*fac
    enddo
    sum1=sum1/nint
    sum2=sum2/nint
    sum3=sum3/nint
    sig=sqrt(sum1)
    d1=-sum2/sum1
    d2=-sum2*sum2/sum1/sum1 - sum3/sum1

    end subroutine wint

    !!JD 08/13 generalize to variable w

    function omega_m(aa,om_m0,om_v0,wval,waval)
    real(dl) omega_m,omega_t,om_m0,om_v0,aa,wval,waval,Qa2
    Qa2= aa**(-1.0-3.0*(wval+waval))*dexp(-3.0*(1-aa)*waval)
    omega_t=1.0+(om_m0+om_v0-1.0)/(1-om_m0-om_v0+om_v0*Qa2+om_m0/aa)
    omega_m=omega_t*om_m0/(om_m0+om_v0*aa*Qa2)
    end function omega_m

    !%%%%%%%%%%%%%%%%%%%%%%%%%%%%%%%%%%%%%%%%%%%%%%%%%%%%%%%

    ! evolution of omega lambda with expansion factor

    function omega_v(aa,om_m0,om_v0,wval,waval)
    real(dl) aa,omega_v,om_m0,om_v0,omega_t,wval,waval,Qa2
    Qa2= aa**(-1.0-3.0*(wval+waval))*dexp(-3.0*(1-aa)*waval)
    omega_t=1.0+(om_m0+om_v0-1.0)/(1-om_m0-om_v0+om_v0*Qa2+om_m0/aa)
    omega_v=omega_t*om_v0*Qa2/(om_v0*Qa2+om_m0/aa)
    end function omega_v

    !!JD end generalize to variable w

    !!AM Below is for HMcode
    SUBROUTINE HMcode(this,CAMB_Pk)
    !!AM - A CAMB derived type that I need
    class(THalofit) :: this
    TYPE(MatterPowerData) :: CAMB_Pk
    REAL :: z, k
    REAL :: p1h, p2h, pfull, plin
    INTEGER :: i, j, nk, nz
    TYPE(HM_cosmology) :: cosi
    TYPE(HM_tables) :: lut
    REAL, PARAMETER :: pi=3.141592654

    !HMcode developed by Alexander Mead (alexander.j.mead@googlemail.com)
    !Please contact me if you have any questions whatsoever
    !If you use this in your work please cite the original paper: http://arxiv.org/abs/1505.07833
    !If you use the extensions (w(a) and massive neutrinos) then please cite: http://arxiv.org/abs/1602.02154
    !Also consider citing the source code at ASCL: http://ascl.net/1508.001

    !Use imead to switch between the standard and accurate halo-model calcuation
    !0 - Standard (this is just a vanilla halo model calculation with no accuracy tweaks)
    !1 - Accurate from Mead et al. (2015; arXiv 1505.07833)
    !2 - Accurate from Mead et al. (2015; arXiv 1505.07833; no calibration for massive neutrinos)
    IF(this%halofit_version==halofit_halomodel) this%imead=0
    IF(this%halofit_version==halofit_mead) this%imead=1
    IF(this%halofit_version==halofit_mead2015) this%imead=2

    HM_verbose = (FeedbackLevel>0)

    IF(HM_verbose) WRITE(*,*)
    IF(HM_verbose) WRITE(*,*) 'HMcode: Running HMcode'
    IF(HM_verbose) WRITE(*,*)

    !!AM - Translate from CAMB variables to my variables
    nz=CAMB_PK%num_z
    nk=CAMB_PK%num_k

    !!AM - Assign cosmological parameters for the halo model calculation
    CALL assign_HM_cosmology(cosi)

    !Fill growth function table (only needs to be done once)
    CALL fill_growtab(cosi)

    !Loop over redshifts
    DO j=1,nz

        !Initialise the specific HM_cosmology (fill sigma(R) and P_lin HM_tables)
        !Currently this needs to be done at each z (mainly because of scale-dependent growth with neutrinos)
        !For non-massive-neutrino models this could only be done once, which would speed things up a bit
        CALL initialise_HM_cosmology(j,cosi,CAMB_PK)

        !Sets the current redshift from the table
        z=CAMB_Pk%Redshifts(j)

        !Initiliasation for the halomodel calcualtion (needs to be done for each z)
        CALL this%halomod_init(z,lut,cosi)

        !Loop over k values and calculate P(k)
        !$OMP PARALLEL DO DEFAULT(SHARED), private(k,plin, pfull,p1h,p2h)
        DO i=1,nk
            k=exp(CAMB_Pk%log_kh(i))
            plin=p_lin(k,z,0,cosi)
            CALL this%halomod(k,z,p1h,p2h,pfull,plin,lut,cosi)
            CAMB_Pk%nonlin_ratio(i,j)=sqrt(pfull/plin)
        END DO
        !$OMP END PARALLEL DO

    END DO

    END SUBROUTINE HMcode

    FUNCTION Delta_v(this,z,lut,cosm)
    class(THalofit) :: this
    !Function for the virialised overdensity
    REAL :: Delta_v
    REAL, INTENT(IN) :: z
    TYPE(HM_cosmology), INTENT(IN) :: cosm
    TYPE(HM_tables), INTENT(IN) :: lut

    IF(this%imead==0) THEN
        !Value that is normally used in halo model predictions
        Delta_v=200.
    ELSE IF(this%imead==1 .OR. this%imead==2) THEN
        !Mead et al. (2015; arXiv 1505.07833) value
        Delta_v=418.*(Omega_m_hm(z,cosm)**(-0.352))
        !Mead et al. (2016; arXiv 1602.02154) neutrino addition
        IF(this%imead==1) Delta_v=Delta_v*(1.+0.916*cosm%f_nu)
    END IF

    END FUNCTION Delta_v

    FUNCTION delta_c(this,z,lut,cosm)
    class(THalofit) :: this
    !Function for the linear collapse density
    REAL :: delta_c
    REAL, INTENT(IN) :: z
    TYPE(HM_cosmology), INTENT(IN) :: cosm
    TYPE(HM_tables), INTENT(IN) :: lut

    IF(this%imead==0) THEN
        delta_c=1.686
    ELSE IF(this%imead==1 .or. this%imead==2) THEN
        !Mead et al. (2015; arXiv 1505.07833) value
        delta_c=1.59+0.0314*log(lut%sig8z)
        IF(this%imead==1) THEN
            delta_c=delta_c*(1.+0.262*cosm%f_nu) !Mead et al. (2016; arXiv 1602.02154) neutrino addition
            delta_c=delta_c*(1.+0.0123*log10(Omega_m_hm(z,cosm))) !Nakamura & Suto (1997) fitting formula for LCDM
        END IF
    END IF

    END FUNCTION delta_c

    FUNCTION eta(this,z,lut,cosm)
    class(THalofit) :: this
    !Function eta that puffs halo profiles
    REAL :: eta
    REAL, INTENT(IN) :: z
    TYPE(HM_cosmology), INTENT(IN) :: cosm
    TYPE(HM_tables), INTENT(IN) :: lut
    REAL :: eta0

    IF(this%imead==0) THEN
        eta=0.
    ELSE IF(this%imead==1 .or. this%imead==2) THEN
        !The first parameter here is 'eta_0' in Mead et al. (2015; arXiv 1505.07833)
        !eta=0.603-0.3*lut%sig8z
        !AM - made baryon feedback parameter obvious
        eta0=cosm%eta_baryon
        !eta0=0.98-0.12*cosm%A_baryon !This is an (updated) one-parameter relation that could be used
        eta=eta0-0.3*lut%sig8z
    END IF

    END FUNCTION eta

    FUNCTION kstar(this,z,lut,cosm)
    class(THalofit) :: this
    !Function k* that cuts off the 1-halo term at large scales
    REAL :: kstar
    REAL, INTENT(IN) :: z
    TYPE(HM_cosmology), INTENT(IN) :: cosm
    TYPE(HM_tables), INTENT(IN) :: lut

    IF(this%imead==0) THEN
        !Set to zero for the standard Poisson one-halo term
        kstar=0.
    ELSE IF(this%imead==1 .or. this%imead==2) THEN
        !One-halo cut-off wavenumber
        !Mead et al. (2015; arXiv 1505.07833) value
        kstar=0.584*(lut%sigv)**(-1.)
    END IF

    END FUNCTION kstar

    FUNCTION As(this,z,lut,cosm)
    class(THalofit) :: this
    !Halo concentration pre-factor from Bullock et al. (2001) relation
    REAL :: As
    REAL, INTENT(IN) :: z
    TYPE(HM_cosmology), INTENT(IN) :: cosm
    TYPE(HM_tables), INTENT(IN) :: lut

    IF(this%imead==0) THEN
        !Set to 4 for the standard Bullock value
        As=4.
    ELSE IF(this%imead==1 .or. this%imead==2) THEN
        !This is the 'A' halo-concentration parameter in Mead et al. (2015; arXiv 1505.07833)
        !As=3.13
        !AM - added for easy modification of feedback parameter
        As=cosm%A_baryon
    END IF

    END FUNCTION As

    FUNCTION fdamp(this,z,lut,cosm)
    class(THalofit) :: this
    !Linear power damping function from Mead et al. (2015; arXiv 1505.07833)
    REAL ::fdamp
    REAL, INTENT(IN) :: z
    TYPE(HM_cosmology), INTENT(IN) :: cosm
    TYPE(HM_tables), INTENT(IN) :: lut

    !Linear theory damping factor
    IF(this%imead==0) THEN
        !Set to 0 for the standard linear theory two halo term
        fdamp=0.
    ELSE IF(this%imead==1) THEN
        !Mead et al. (2016; arXiv 1602.02154) value
        fdamp=0.0095*lut%sigv100**1.37
    ELSE IF(this%imead==2) THEN
        !Mead et al. (2015) value
        fdamp=0.188*lut%sig8z**4.29
    END IF

    !Catches extreme values of fdamp
    IF(fdamp<1.e-3) fdamp=1.e-3
    IF(fdamp>0.99)  fdamp=0.99

    END FUNCTION fdamp

    FUNCTION alpha(this,z,lut,cosm)
    class(THalofit) :: this
    !Two- to one-halo transition smoothing from Mead et al. (2015; arXiv 1505.07833)
    REAL :: alpha
    REAL, INTENT(IN) :: z
    TYPE(HM_tables), INTENT(IN) :: lut
    TYPE(HM_cosmology), INTENT(IN) :: cosm

    IF(this%imead==0) THEN
        !Set to 1 for the standard halomodel sum of one- and two-halo terms
        alpha=1.
    ELSE IF(this%imead==1) THEN
        !This uses the top-hat defined neff (HALOFIT uses Gaussian filtered fields instead)
        !Mead et al. (2016; arXiv 1602.02154) value
        alpha=3.24*1.85**lut%neff
    ELSE IF(this%imead==2) THEN
        !Mead et al. (2015) value
        alpha=2.93*1.77**lut%neff
    END IF

    !Catches values of alpha that are crazy
    IF(alpha>2.)  alpha=2.
    IF(alpha<0.5) alpha=0.5

    END FUNCTION alpha

    FUNCTION r_nl(lut)
    !Calculates R_nl, defined by nu(R_nl)=1., nu=dc/sigma(R)
    TYPE(HM_tables), INTENT(IN) :: lut
    REAL :: r_nl

    IF(lut%nu(1)>1.) THEN
        !This catches some very strange values that appear for odd cosmological models
        r_nl=lut%rr(1)
    ELSE
        r_nl=exp(find(log(1.),log(lut%nu),log(lut%rr),lut%n,3,3,2))
    END IF

    END FUNCTION r_nl

    SUBROUTINE halomod(this,k,z,p1h,p2h,pfull,plin,lut,cosm)
    class(THalofit) :: this
    !Calcuates 1-halo and 2-halo terms and combines them to form the full halomodel power
    REAL, INTENT(OUT) :: p1h, p2h, pfull
    REAL, INTENT(IN) :: plin, k, z
    REAL :: a
    TYPE(HM_cosmology), INTENT(IN) :: cosm
    TYPE(HM_tables), INTENT(IN) :: lut

    !Calls expressions for one- and two-halo terms and then combines
    !to form the full power spectrum
    IF(k==0.) THEN
        p1h=0.
        p2h=0.
    ELSE
        p1h=this%p_1h(k,z,lut,cosm)
        p2h=this%p_2h(k,z,plin,lut,cosm)
    END IF

    a=this%alpha(z,lut,cosm)
    pfull=(p2h**a+p1h**a)**(1./a)

    END SUBROUTINE halomod

    SUBROUTINE fill_table(min,max,arr,n)
    !Fills array 'arr' in equally spaced intervals
    INTEGER :: i
    REAL, INTENT(IN) :: min, max
    REAL, ALLOCATABLE :: arr(:)
    INTEGER, INTENT(IN) :: n

    !Allocate the array, and deallocate it if it is full
    IF(ALLOCATED(arr)) DEALLOCATE(arr)
    ALLOCATE(arr(n))
    arr=0.

    IF(n==1) THEN
        arr(1)=min
    ELSE IF(n>1) THEN
        DO i=1,n
            arr(i)=min+(max-min)*float(i-1)/float(n-1)
        END DO
    END IF

    END SUBROUTINE fill_table

    SUBROUTINE fill_table8(min,max,arr,n)

    !Fills array 'arr' in equally spaced intervals
    IMPLICIT NONE
    INTEGER :: i
    real(dl), INTENT(IN) :: min, max
    real(dl), ALLOCATABLE :: arr(:)
    INTEGER, INTENT(IN) :: n

    !Allocate the array, and deallocate it if it is full
    IF(ALLOCATED(arr)) DEALLOCATE(arr)
    ALLOCATE(arr(n))
    arr=0.

    IF(n==1) THEN
        arr(1)=min
    ELSE IF(n>1) THEN
        DO i=1,n
            arr(i)=min+(max-min)*float(i-1)/float(n-1)
        END DO
    END IF

    END SUBROUTINE fill_table8

    SUBROUTINE fill_plintab(iz,cosm,CAMB_PK)

    !Fills internal HMcode HM_tables for the linear power spectrum at z=0
    TYPE(MatterPowerData), INTENT(IN) :: CAMB_PK
    INTEGER, INTENT(IN) :: iz
    TYPE(HM_cosmology) :: cosm
    INTEGER :: i
    REAL :: z, g
    INTEGER, PARAMETER :: imeth=2
    REAL, PARAMETER :: pi=3.141592654
    REAL, PARAMETER :: kmin=1e-3
    REAL, PARAMETER :: kmax=1e2
    INTEGER, PARAMETER :: nk=128

    IF(HM_verbose) WRITE(*,*) 'LINEAR POWER: Filling linear power HM_tables'

    !Fill arrays
    IF(ALLOCATED(cosm%k_plin)) DEALLOCATE(cosm%k_plin)
    IF(ALLOCATED(cosm%plin))   DEALLOCATE(cosm%plin)
    IF(ALLOCATED(cosm%plinc))  DEALLOCATE(cosm%plinc)

    IF(imeth==1) THEN

        !Fill k-table with the same k points as in the CAMB calculation
        !If a user has specified lots of points this could make the halo-model
        !calculation chug
        cosm%nk=CAMB_PK%num_k
        ALLOCATE(cosm%k_plin(nk))
        DO i=1,cosm%nk
            cosm%k_plin(i)=exp(CAMB_Pk%log_kh(i))
        END DO

    ELSE IF(imeth==2) THEN

        !Fill a k-table with an equal-log-spaced k range
        !Note that the minimum should be such that the linear spectrum is accurately a power-law below this wavenumber
        cosm%nk=nk
        CALL fill_table(log(kmin),log(kmax),cosm%k_plin,cosm%nk)
        cosm%k_plin=exp(cosm%k_plin)

    END IF

    IF(HM_verbose) WRITE(*,*) 'LINEAR POWER: k_min:', cosm%k_plin(1)
    IF(HM_verbose) WRITE(*,*) 'LINEAR POWER: k_max:', cosm%k_plin(nk)
    IF(HM_verbose) WRITE(*,*) 'LINEAR POWER: nk:', nk

    ALLOCATE(cosm%plin(nk),cosm%plinc(nk))

    !Find the redshift
    z=CAMB_Pk%Redshifts(iz)
    IF(HM_verbose) WRITE(*,*) 'LINEAR POWER: z of input:', z

    !Fill power table, both cold- and all-matter
    DO i=1,nk
        !Take the power from the current redshift choice
        cosm%plin(i)=MatterPowerData_k(CAMB_PK,DBLE(cosm%k_plin(i)),iz)*(cosm%k_plin(i)**3/(2.*pi**2))
        cosm%plinc(i)=cosm%plin(i)*(Tcb_Tcbnu_ratio(cosm%k_plin(i),z,cosm))**2
    END DO

    !Calculate the growth factor at the redshift of interest
    g=grow(z,cosm)

    !Grow the power to z=0
    cosm%plin=cosm%plin/(g**2.)
    cosm%plinc=cosm%plinc/(g**2.)

    !Check sigma_8 value
    IF(HM_verbose) WRITE(*,*) 'LINEAR POWER: sigma_8:', sigma(8.,0.,0,cosm)
    IF(HM_verbose) WRITE(*,*) 'LINEAR POWER: Done'
    IF(HM_verbose) WRITE(*,*)

    END SUBROUTINE fill_plintab

    FUNCTION Tcb_Tcbnu_ratio(k,z,cosm)

    !Calculates the ratio of T(k) for cold vs. all matter
    !Uses approximations in Eisenstein & Hu (1999; arXiv 9710252)
    !Note that this assumes that there are exactly 3 species of neutrinos with
    !Nnu<=3 of these being massive, and with the mass split evenly between the number of massive species.

    REAL :: Tcb_Tcbnu_ratio
    REAL, INTENT(IN) :: k, z
    REAL :: D, Dcb, Dcbnu, pcb, zeq, q, yfs
    REAL :: BigT
    TYPE(HM_cosmology) :: cosm

    IF(cosm%f_nu==0.) THEN

        Tcb_Tcbnu_ratio=1.

    ELSE

        !Growth exponent under the assumption that neutrinos are completely unclustered (equation 11)
        pcb=(5.-sqrt(1.+24.*(1.-cosm%f_nu)))/4.

        !Theta for temperature (BigT=T/2.7 K)
        BigT=cosm%Tcmb/2.7

        !The matter-radiation equality redshift
        zeq=(2.5e4)*cosm%om_m*(cosm%h**2.)*(BigT**(-4.))

        !The growth function normalised such that D=(1.+z_eq)/(1+z) at early times (when Omega_m \approx 1)
        !For my purpose (just the ratio) seems to work better using the EdS growth function result, \propto a .
        !In any case, can't use grow at the moment because that is normalised by default.
        D=(1.+zeq)/(1.+z)

        !Wave number relative to the horizon scale at equality (equation 5)
        !Extra factor of h becauase all my k are in units of h/Mpc
        q=k*cosm%h*BigT**2./(cosm%om_m*cosm%h**2.)

        !Free streaming scale (equation 14)
        !Note that Eisenstein & Hu (1999) only consider the case of 3 neutrinos
        !with Nnu of these being massve with the mass split evenly between Nnu species.
        yfs=17.2*cosm%f_nu*(1.+0.488*cosm%f_nu**(-7./6.))*(cosm%Nnu*q/cosm%f_nu)**2.

        !These are (almost) the scale-dependent growth functions for each component in Eisenstein & Hu (1999)
        !Some part is missing, but this cancels when they are divided by each other, which is all I need them for.
        !Equations (12) and (13)
        Dcb=(1.+(D/(1.+yfs))**0.7)**(pcb/0.7)
        Dcbnu=((1.-cosm%f_nu)**(0.7/pcb)+(D/(1.+yfs))**0.7)**(pcb/0.7)

        Tcb_Tcbnu_ratio=Dcb/Dcbnu

    END IF

    END FUNCTION Tcb_Tcbnu_ratio

    SUBROUTINE assign_HM_cosmology(cosm)

    !Assigns the internal HMcode cosmological parameters
    TYPE(HM_cosmology) :: cosm

    !Converts CAMB parameters to Meadfit parameters
    cosm%om_m=CP%omegac+CP%omegab+CP%omegan
    cosm%om_v=CP%omegav
    cosm%w=CP%DarkEnergy%w_lam
    cosm%wa=CP%DarkEnergy%wa
    cosm%f_nu=CP%omegan/cosm%om_m
    cosm%h=CP%H0/100.
    cosm%Tcmb=CP%tcmb
    cosm%Nnu=CP%Num_Nu_massive

    !n_s is read in here. The non-linear CAMB module does not work if there is more than
    !one value in this array, so explicitly setting '1' here is fine.
    cosm%ns= CP%InitPower%Effective_ns()

    !Write out cosmological parameters if necessary
    IF(HM_verbose) WRITE(*,*) 'HM_cosmology: Om_m:', cosm%om_m
    IF(HM_verbose) WRITE(*,*) 'HM_cosmology: Om_v:', cosm%om_v
    IF(HM_verbose) WRITE(*,*) 'HM_cosmology: w_0:', cosm%w
    IF(HM_verbose) WRITE(*,*) 'HM_cosmology: w_a:', cosm%wa
    IF(HM_verbose) WRITE(*,*) 'HM_cosmology: f_nu:', cosm%f_nu
    IF(HM_verbose) WRITE(*,*) 'HM_cosmology: n_s:', cosm%ns
    IF(HM_verbose) WRITE(*,*) 'HM_cosmology: h:', cosm%h
    IF(HM_verbose) WRITE(*,*) 'HM_cosmology: T_CMB [K]:', cosm%Tcmb
    IF(HM_verbose) WRITE(*,*) 'HM_cosmology: N_nu (massive):', cosm%Nnu
    IF(HM_verbose) WRITE(*,*) 'HM_cosmology: A_baryon:', cosm%A_baryon
    IF(HM_verbose) WRITE(*,*) 'HM_cosmology: eta_baryon:', cosm%eta_baryon
    IF(HM_verbose) WRITE(*,*)

    END SUBROUTINE assign_HM_cosmology

    SUBROUTINE initialise_HM_cosmology(iz,cosm,CAMB_PK)

    !Sets up HM_tables of sigma, growth and linear power for the HM_cosmology
    TYPE(MatterPowerData), INTENT(IN) :: CAMB_PK
    TYPE(HM_cosmology) :: cosm
    INTEGER, INTENT(IN) :: iz

    !Fill linear power table and grows it to z=0
    CALL fill_plintab(iz,cosm,CAMB_PK)

    !Fill sigma(r) table
    CALL fill_sigtab(cosm)

    END SUBROUTINE initialise_HM_cosmology

    SUBROUTINE allocate_LUT(lut)

    !Allocates memory for the HMcode look-up HM_tables
    TYPE(HM_tables) :: lut
    INTEGER :: n

    n=lut%n
    ALLOCATE(lut%zc(n),lut%m(n),lut%c(n),lut%rv(n))
    ALLOCATE(lut%nu(n),lut%rr(n),lut%sigf(n),lut%sig(n))

    lut%zc=0.
    lut%m=0.
    lut%c=0.
    lut%rv=0.
    lut%nu=0.
    lut%rr=0.
    lut%sigf=0.
    lut%sig=0.

    END SUBROUTINE allocate_LUT

    SUBROUTINE deallocate_LUT(lut)

    !Deallocates HMcode look-up HM_tables
    TYPE(HM_tables) :: lut

    DEALLOCATE(lut%zc,lut%m,lut%c,lut%rv,lut%nu,lut%rr,lut%sigf,lut%sig)

    END SUBROUTINE deallocate_LUT

    SUBROUTINE halomod_init(this,z,lut,cosm)
    class(THalofit) :: this
    !Halo-model initialisation routine
    !Computes look-up HM_tables necessary for the halo model calculations
    REAL, INTENT(IN) :: z
    INTEGER :: i
    REAL :: Dv, dc, f, m, nu, r, sig
    TYPE(HM_cosmology) :: cosm
    TYPE(HM_tables) :: lut
    REAL, PARAMETER :: mmin=1e0 !Lower mass limit
    REAL, PARAMETER :: mmax=1e18 !Upper mass limit
    INTEGER, PARAMETER :: n=256 !Number of entries in look-up HM_tables.

    IF(HM_verbose) WRITE(*,*) 'HALOMOD: Filling look-up HM_tables'
    IF(HM_verbose) WRITE(*,*) 'HALOMOD: HM_tables being filled at redshift:', z

    !Find value of sigma_v, sig8, etc.

    lut%sigv=sqrt(dispint(0.,z,cosm)/3.)
    IF(HM_verbose) WRITE(*,*) 'HALOMOD: sigv [Mpc/h]:', lut%sigv
    lut%sigv100=sqrt(dispint(100.,z,cosm)/3.)
    IF(HM_verbose) WRITE(*,*) 'HALOMOD: sigv100 [Mpc/h]:', lut%sigv100
    lut%sig8z=sigma(8.,z,0,cosm)
    IF(HM_verbose) WRITE(*,*) 'HALOMOD: sig8(z):', lut%sig8z

    IF(ALLOCATED(lut%rr)) CALL deallocate_LUT(lut)

    lut%n=n
    CALL allocate_lut(lut)

    IF(HM_verbose) WRITE(*,*) 'HALOMOD: M_min:', mmin
    IF(HM_verbose) WRITE(*,*) 'HALOMOD: M_max:', mmax

    dc=this%delta_c(z,lut,cosm)

    !$OMP PARALLEL DO default(shared), private(m,r,sig,nu)
    DO i=1,n

        m=exp(log(mmin)+log(mmax/mmin)*float(i-1)/float(n-1))
        r=radius_m(m,cosm)
        sig=sigmac(r,z,cosm)
        nu=dc/sig

        lut%m(i)=m
        lut%rr(i)=r
        lut%sig(i)=sig
        lut%nu(i)=nu

    END DO
    !$OMP END PARALLEL DO

    IF(HM_verbose) WRITE(*,*) 'HALOMOD: m, r, nu, sig HM_tables filled'

    !Fills up a table for sigma(fM) for Bullock c(m) relation
    !This is the f=0.01 parameter in the Bullock realtion sigma(fM,z)
    f=0.01**(1./3.)
    DO i=1,lut%n
        lut%sigf(i)=sigmac(lut%rr(i)*f,z,cosm)
    END DO
    IF(HM_verbose) WRITE(*,*) 'HALOMOD: sigf HM_tables filled'

    !Fill virial radius table using real radius table
    Dv=this%Delta_v(z,lut,cosm)
    lut%rv=lut%rr/(Dv**(1./3.))

    IF(HM_verbose) WRITE(*,*) 'HALOMOD: rv HM_tables filled'
    IF(HM_verbose) WRITE(*,*) 'HALOMOD: nu min:', lut%nu(1)
    IF(HM_verbose) WRITE(*,*) 'HALOMOD: nu max:', lut%nu(lut%n)
    IF(HM_verbose) WRITE(*,*) 'HALOMOD: R_v min [Mpc/h]:', lut%rv(1)
    IF(HM_verbose) WRITE(*,*) 'HALOMOD: R_v max [Mpc/h]:', lut%rv(lut%n)
    IF(HM_verbose) WRITE(*,*) 'HALOMOD: M min [Msun/h]:', lut%m(1)
    IF(HM_verbose) WRITE(*,*) 'HALOMOD: M max [Msun/h]:', lut%m(lut%n)

    !Find non-linear radius and scale
    lut%rnl=r_nl(lut)
    lut%knl=1./lut%rnl

    IF(HM_verbose) WRITE(*,*) 'HALOMOD: r_nl [Mpc/h]:', lut%rnl
    IF(HM_verbose) WRITE(*,*) 'HALOMOD: k_nl [h/Mpc]:', lut%knl

    !Calcuate the effective spectral index at the collapse scale
    lut%neff=neff(lut,cosm)

    IF(HM_verbose) WRITE(*,*) 'HALOMOD: n_eff:', lut%neff

    !Get the concentration for all the haloes
    CALL this%conc_bull(z,lut,cosm)

    IF(HM_verbose) WRITE(*,*) 'HALOMOD: c HM_tables filled'
    IF(HM_verbose) WRITE(*,*) 'HALOMOD: c min [Msun/h]:', lut%c(lut%n)
    IF(HM_verbose) WRITE(*,*) 'HALOMOD: c max [Msun/h]:', lut%c(1)
    IF(HM_verbose) WRITE(*,*) 'HALOMOD: Done'
    IF(HM_verbose) WRITE(*,*)
    IF(HM_verbose) CALL this%write_parameters(z,lut,cosm)

    !Switch off verbose mode if doing multiple z
    HM_verbose= .false.

    END SUBROUTINE halomod_init

    SUBROUTINE write_parameters(this,z,lut,cosm)
    class(THalofit) :: this
    !This subroutine writes out the halomodel parameters at the current redshift
    REAL, INTENT(IN) :: z
    TYPE(HM_cosmology), INTENT(IN) :: cosm
    TYPE(HM_tables), INTENT(IN) :: lut

    IF(HM_verbose) WRITE(*,*) 'WRITE_PARAMETERS: at this redshift'
    IF(HM_verbose) WRITE(*,*) '=================================='
    IF(HM_verbose) WRITE(*,fmt='(A10,F10.5)') 'z:', z
    IF(HM_verbose) WRITE(*,fmt='(A10,F10.5)') 'Dv:', this%Delta_v(z,lut,cosm)
    IF(HM_verbose) WRITE(*,fmt='(A10,F10.5)') 'dc:', this%delta_c(z,lut,cosm)
    IF(HM_verbose) WRITE(*,fmt='(A10,F10.5)') 'eta:', this%eta(z,lut,cosm)
    IF(HM_verbose) WRITE(*,fmt='(A10,F10.5)') 'k*:', this%kstar(z,lut,cosm)
    IF(HM_verbose) WRITE(*,fmt='(A10,F10.5)') 'A:', this%As(z,lut,cosm)
    IF(HM_verbose) WRITE(*,fmt='(A10,F10.5)') 'fdamp:', this%fdamp(z,lut,cosm)
    IF(HM_verbose) WRITE(*,fmt='(A10,F10.5)') 'alpha:', this%alpha(z,lut,cosm)
    IF(HM_verbose) WRITE(*,*) '=================================='
    IF(HM_verbose) WRITE(*,*)

    END SUBROUTINE write_parameters

    PURE FUNCTION radius_m(m,cosm)

    !Calculates the co-moving radius that encloses a mass 'm' in the homogeneous Universe
    REAL :: radius_m
    REAL, INTENT(IN) :: m
    TYPE(HM_cosmology), INTENT(IN) :: cosm
    REAL, PARAMETER :: pi=3.141592654

    radius_m=(3.*m/(4.*pi*cosmic_density(cosm)))**(1./3.)

    END FUNCTION radius_m

    FUNCTION neff(lut,cosm)

    !Finds the effective spectral index at the collapse scale r_nl
    !Where nu(r_nl)=1.
    REAL :: neff
    REAL :: ns
    TYPE(HM_cosmology), INTENT(IN) :: cosm
    TYPE(HM_tables), INTENT(IN) :: lut

    !Numerical differentiation to find effective index at collapse
    neff=-3.-derivative_table(log(lut%rnl),log(lut%rr),log(lut%sig**2.),lut%n,3,3)

    !For some bizarre cosmological models r_nl is very small, so almost no collapse has occured
    !In this case the n_eff calculation goes mad and needs to be fixed using this fudge.
    ns=cosm%ns
    IF(neff<ns-4.) neff=ns-4.
    IF(neff>ns)    neff=ns

    END FUNCTION neff

    SUBROUTINE conc_bull(this,z,lut,cosm)
    class(THalofit) :: this
    !Calculates the Bullock et al. (2001) concentration-mass relation
    REAL, INTENT(IN) :: z
    TYPE(HM_cosmology) :: cosm, cos_lcdm
    TYPE(HM_tables) :: lut
    REAL :: A, zf, ainf, zinf, g_lcdm, g_wcdm, pow
    INTEGER :: i

    !Amplitude of relation (4. in Bullock et al. 2001)
    A=this%As(z,lut,cosm)

    !Fill the collapse time look-up table
    CALL this%zcoll_bull(z,cosm,lut)

    !Fill the concentration look-up table
    DO i=1,lut%n
        zf=lut%zc(i)
        lut%c(i)=A*(1.+zf)/(1.+z)
    END DO

    !Dolag (2004) prescription for adding DE dependence

    !This is approximately z=infinity
    zinf=10.
    g_wcdm=grow(zinf,cosm)

    !Make a LCDM HM_cosmology
    !Only need to make sure model is flat with the same Omega_m and w=-1
    !This is *only* used for a calculation of the growth function
    cos_lcdm=cosm
    DEALLOCATE(cos_lcdm%growth)
    DEALLOCATE(cos_lcdm%a_growth)
    cos_lcdm%w=-1.
    cos_lcdm%wa=0.
    cos_lcdm%om_v=1.-cosm%om_m !Added this so that 'making a LCDM cosmology' works for curved models.

    ainf=1./(1.+zinf)

    !Needs to use grow_int explicitly here for LCDM model to avoid growth HM_tables
    g_lcdm=growint(ainf,cos_lcdm)

    !This is the Dolag et al. (2004) correction for halo concentrations
    IF(this%imead==0 .OR. this%imead==1) THEN
        pow=1.
    ELSE IF(this%imead==2) THEN
        pow=1.5
    END IF
    lut%c=lut%c*((g_wcdm/g_lcdm)**pow)

    END SUBROUTINE conc_bull

    FUNCTION growint(a,cosm)

    !Integrates between a and b until desired accuracy is reached
    !Stores information to reduce function calls
    IMPLICIT NONE
    REAL :: growint
    REAL, INTENT(IN) :: a
    TYPE(HM_cosmology), INTENT(IN) :: cosm
    REAL :: b
    INTEGER :: i, j
    INTEGER :: n
    REAL :: x, dx
    REAL :: f1, f2, fx
    real(dl) :: sum_n, sum_2n, sum_new, sum_old
    INTEGER, PARAMETER :: jmin=5
    INTEGER, PARAMETER :: jmax=30
    real(dl), PARAMETER :: acc=1d-3
    INTEGER, PARAMETER :: iorder=3

    !Integration range for integration parameter
    !Note a -> 1
    b=1.d0

    IF(a==b) THEN

        !Fix the answer to zero if the integration limits are identical
        growint=exp(0.d0)

    ELSE

        !Reset the sum variable for the integration
        sum_2n=0.d0
        sum_n=0.d0
        sum_old=0.d0
        sum_new=0.d0

        DO j=1,jmax

            !Note, you need this to be 1+2**n for some integer n
            !j=1 n=2; j=2 n=3; j=3 n=5; j=4 n=9; ...'
            n=1+2**(j-1)

            !Calculate the dx interval for this value of 'n'
            dx=(b-a)/REAL(n-1)

            IF(j==1) THEN

                !The first go is just the trapezium of the end points
                f1=growint_integrand(a,cosm)
                f2=growint_integrand(b,cosm)
                sum_2n=0.5d0*(f1+f2)*dx
                sum_new=sum_2n

            ELSE

                !Loop over only new even points to add these to the integral
                DO i=2,n,2
                    x=a+(b-a)*REAL(i-1)/REAL(n-1)
                    fx=growint_integrand(x,cosm)
                    sum_2n=sum_2n+fx
                END DO

                !Now create the total using the old and new parts
                sum_2n=sum_n/2.d0+sum_2n*dx

                !Now calculate the new sum depending on the integration order
                IF(iorder==1) THEN
                    sum_new=sum_2n
                ELSE IF(iorder==3) THEN
                    sum_new=(4.d0*sum_2n-sum_n)/3.d0 !This is Simpson's rule and cancels error
                ELSE
                    STOP 'GROWINT: Error, iorder specified incorrectly'
                END IF

            END IF

            IF((j>=jmin) .AND. (ABS(-1.d0+sum_new/sum_old)<acc)) THEN
                !jmin avoids spurious early convergence
                growint=exp(sum_new)
                EXIT
            ELSE IF(j==jmax) THEN
                STOP 'GROWINT: Integration timed out'
            ELSE
                !Integral has not converged so store old sums and reset sum variables
                sum_old=sum_new
                sum_n=sum_2n
                sum_2n=0.d0
            END IF

        END DO

    END IF

    END FUNCTION growint

    FUNCTION growint_integrand(a,cosm)

    !Integrand for the approximate growth integral
    IMPLICIT NONE
    REAL :: growint_integrand
    REAL, INTENT(IN) :: a
    TYPE(HM_cosmology), INTENT(IN) :: cosm
    REAL :: gam

    IF(cosm%w<-1.) THEN
        gam=0.55+0.02*(1.+cosm%w)
    ELSE IF(cosm%w>-1) THEN
        gam=0.55+0.05*(1.+cosm%w)
    ELSE
        gam=0.55
    END IF

    !Note the minus sign here
    growint_integrand=-(Omega_m_hm(-1.+1./a,cosm)**gam)/a

    END FUNCTION growint_integrand

    SUBROUTINE zcoll_bull(this,z,cosm,lut)
    class(THalofit) :: this
    !Calcuates the halo collapse redshift according to the Bullock (2001) prescription
    REAL, INTENT(IN) :: z
    TYPE(HM_cosmology) :: cosm
    TYPE(HM_tables) :: lut
    REAL :: dc
    REAL :: af, zf, RHS, a, growz
    INTEGER :: i

    !This fills up the halo formation redshift table as per Bullock relations

    !Needs to interpolate g(z) which should be pretty linear for a<0.05
    !in 'g(a) vs a' space for all standard cosmologies

    dc=this%delta_c(z,lut,cosm)

    !Find the growth function at the current redshift
    a=1./(1.+z)
    growz=find(a,cosm%a_growth,cosm%growth,cosm%ng,3,3,2)

    !Do numerical inversion
    DO i=1,lut%n

        RHS=dc*grow(z,cosm)/lut%sigf(i)

        IF(RHS>growz) THEN
            !This is the case of 'halo forms in the future'
            !in this case set formation redshift to current redshift
            zf=z
        ELSE
            af=find(RHS,cosm%growth,cosm%a_growth,cosm%ng,3,3,2)
            zf=-1.+1./af
        END IF

        lut%zc(i)=zf

    END DO

    END SUBROUTINE zcoll_bull

    FUNCTION mass_r(r,cosm)

    !Calcuates the average mass enclosed at co-moving radius r
    REAL :: mass_r, r
    TYPE(HM_cosmology) :: cosm
    REAL, PARAMETER :: pi=3.141592654

    !Relation between mean cosmological mass and radius
    mass_r=(4.*pi/3.)*cosmic_density(cosm)*(r**3.)

    END FUNCTION mass_r

    PURE FUNCTION cosmic_density(cosm)

    !The z=0 cosmological matter density
    REAL :: cosmic_density
    TYPE(HM_cosmology), INTENT(IN) :: cosm

    !In M_sun per Mpc^3 with h factors included. The constant does this.
    cosmic_density=(2.775e11)*cosm%om_m

    END FUNCTION cosmic_density

    FUNCTION find_pk(k,itype,cosm)

    !Look-up and interpolation for P(k,z=0)
    REAL :: find_pk
    REAL :: kmax, ns
    REAL, INTENT(IN) :: k
    INTEGER, INTENT(IN) :: itype
    INTEGER :: n
    TYPE(HM_cosmology), INTENT(IN) :: cosm

    !Set number of k points as well as min and max k values
    !Note that the min k value should be set to the same as the CAMB min k value
    n=SIZE(cosm%k_plin)
    kmax=cosm%k_plin(n)

    !Spectral index used in the high-k extrapolation
    ns=cosm%ns

    IF(k>kmax) THEN
        !Do some interpolation here based on knowledge of things at high k
        IF(itype==0) THEN
            find_pk=cosm%plin(n)*((log(k)/log(kmax))**2.)*((k/kmax)**(ns-1.))
        ELSE IF(itype==1) THEN
            find_pk=cosm%plinc(n)*((log(k)/log(kmax))**2.)*((k/kmax)**(ns-1.))
        END IF
    ELSE
        !Otherwise use the standard find algorithm
        IF(itype==0) THEN
            find_pk=exp(find(log(k),log(cosm%k_plin),log(cosm%plin),cosm%nk,3,3,2))
        ELSE IF(itype==1) THEN
            find_pk=exp(find(log(k),log(cosm%k_plin),log(cosm%plinc),cosm%nk,3,3,2))
        END IF
    END IF

    !Old method, works fine for m_nu<0.5 eV
    !IF(itype==1) find_pk=find_pk/(1.-cosm%f_nu)**2.

    END FUNCTION find_pk

    FUNCTION p_lin(k,z,itype,cosm)

    !Looks up the value for the linear power spectrum
    REAL :: p_lin
    REAL, INTENT (IN) :: k, z
    INTEGER, INTENT(IN) :: itype
    TYPE(HM_cosmology), INTENT(IN) :: cosm

    !This gives the linear power spectrum for the model in question
    !P(k) should have been previously normalised to z=0

    p_lin=(grow(z,cosm)**2.)*find_pk(k,itype,cosm)

    END FUNCTION p_lin

    FUNCTION p_2h(this,k,z,plin,lut,cosm)
    class(THalofit) :: this
    !Calculates the 2-halo term
    REAL :: p_2h
    REAL, INTENT(IN) :: k, plin
    REAL :: sigv, frac
    REAL, INTENT(IN) :: z
    TYPE(HM_tables), INTENT(IN) :: lut
    TYPE(HM_cosmology), INTENT(IN) :: cosm

    !Damping function
    frac=this%fdamp(z,lut,cosm)

    IF(this%imead==0 .OR. frac<1.e-3) THEN
        p_2h=plin
    ELSE
        sigv=lut%sigv
        p_2h=plin*(1.-frac*(tanh(k*sigv/sqrt(ABS(frac))))**2.)
    END IF

    !For some strange cosmologies frac>1. so this must be added to prevent p_2h<0.
    IF(p_2h<0.) p_2h=0.

    END FUNCTION p_2h

    FUNCTION p_1h(this,k,z,lut,cosm)
    class(THalofit) :: this
    !Calculates the 1-halo term
    REAL :: p_1h
    REAL, INTENT(IN) :: k, z
    TYPE(HM_tables), INTENT(IN) :: lut
    TYPE(HM_cosmology), INTENT(IN) :: cosm
    REAL :: Dv, g, fac, et, ks, wk
    REAL :: integrand(lut%n)
    REAL :: sum
    INTEGER :: i
    REAL, PARAMETER :: pi=3.141592654

    !Does the one-halo power integral

    !Only call eta once
<<<<<<< HEAD
    et=this%eta(z,lut,cosm)
=======
    et=eta(z,lut,cosm)
>>>>>>> cd05a65d

    !Calculates the value of the integrand at all nu values!
    DO i=1,lut%n
        g=gnu(lut%nu(i))
        wk=win(k*(lut%nu(i)**et),lut%rv(i),lut%c(i))
        integrand(i)=(lut%rv(i)**3.)*g*(wk**2.)
    END DO

    !Carries out the integration
    sum=REAL(inttab(lut%nu,REAL(integrand),lut%n,1))

    !Virial density
    Dv=this%Delta_v(z,lut,cosm)

    !These are just numerical factors from the 1-halo integral in terms of nu!
    p_1h=sum*2.*Dv*(k**3.)/(3.*pi)

    !Damping of the 1-halo term at very large scales
    ks=this%kstar(z,lut,cosm)

    !Prevents problems if k/ks is very large
    IF(ks==0.) THEN
        fac=0.
    ELSE IF((k/ks)**2.>7.) THEN
        fac=0.
    ELSE
        fac=exp(-((k/ks)**2.))
    END IF

    !Damping of the one-halo term at very large scales
    p_1h=p_1h*(1.-fac)

    END FUNCTION p_1h

    SUBROUTINE fill_sigtab(cosm)

    !Fills look-up HM_tables for sigma(R)
    REAL :: r, sig
    INTEGER :: i
    TYPE(HM_cosmology) :: cosm
    REAL, PARAMETER :: rmin=1e-4
    REAL, PARAMETER :: rmax=1e3
    INTEGER, PARAMETER :: nsig=64

    !This fills up HM_tables of r vs. sigma(r) across a range in r!
    !It is used only in look-up for further calculations of sigmac(r) and not otherwise!
    !and prevents a large number of calls to the sigint functions
    !rmin and rmax need to be decided in advance and are chosen such that
    !R vs. sigma(R) is approximately power-law below and above these values of R
    !This wouldn't be appropriate for models with a small-scale linear spectrum cut-off (e.g., WDM)

    !Allocate arrays
    IF(ALLOCATED(cosm%r_sigma)) DEALLOCATE(cosm%r_sigma)
    IF(ALLOCATED(cosm%sigma))   DEALLOCATE(cosm%sigma)

    !These values of 'r' work fine for any power spectrum of cosmological importance
    !Having nsig as a 2** number is most efficient for the look-up routines
    cosm%nsig=nsig
    ALLOCATE(cosm%r_sigma(nsig),cosm%sigma(nsig))

    IF(HM_verbose) WRITE(*,*) 'SIGTAB: Filling sigma interpolation table'
    IF(HM_verbose) WRITE(*,*) 'SIGTAB: R_min:', rmin
    IF(HM_verbose) WRITE(*,*) 'SIGTAB: R_max:', rmax
    IF(HM_verbose) WRITE(*,*) 'SIGTAB: Values:', nsig

    !$OMP PARALLEL DO default(shared), private(sig, r)
    DO i=1,nsig

        !Equally spaced r in log
        r=exp(log(rmin)+log(rmax/rmin)*float(i-1)/float(nsig-1))

        sig=sigma(r,0.,1,cosm)

        cosm%r_sigma(i)=r
        cosm%sigma(i)=sig

    END DO
    !$OMP END PARALLEL DO

    IF(HM_verbose) WRITE(*,*) 'SIGTAB: sigma_min:', cosm%sigma(nsig)
    IF(HM_verbose) WRITE(*,*) 'SIGTAB: sigma_max:', cosm%sigma(1)
    IF(HM_verbose) WRITE(*,*) 'SIGTAB: Done'
    IF(HM_verbose) WRITE(*,*)

    END SUBROUTINE fill_sigtab

    FUNCTION sigmac(r,z,cosm)

    !Finds sigma_cold(R) from look-up table
    REAL :: sigmac
    REAL, INTENT(IN) :: r, z
    TYPE(HM_cosmology), INTENT(IN) :: cosm

    !Assumes scale-independet growth for the cold matter
    !Uses the approximation sigma(R,z)=g(z)*sigma(R,z=0)

    sigmac=grow(z,cosm)*exp(find(log(r),log(cosm%r_sigma),log(cosm%sigma),cosm%nsig,3,3,2))

    END FUNCTION sigmac

    FUNCTION wk_tophat(x)

    !The normlaised Fourier Transform of a top-hat
    REAL :: wk_tophat, x

    !Taylor expansion used for low x to avoid cancellation problems
    IF(x<0.01) THEN
        wk_tophat=1.-(x**2.)/10.
    ELSE
        wk_tophat=3.*(sin(x)-x*cos(x))/(x**3.)
    END IF

    END FUNCTION wk_tophat

    FUNCTION inttab(x,y,n,iorder)

    !Integrates tables y(x)dx
    REAL :: inttab
    INTEGER, INTENT(IN) :: n
    REAL, INTENT(IN) :: x(n), y(n)
    REAL :: a, b, c, d, h
    REAL :: q1, q2, q3, qi, qf
    REAL :: x1, x2, x3, x4, y1, y2, y3, y4, xi, xf
    real(dl) :: sum
    INTEGER :: i, i1, i2, i3, i4
    INTEGER, INTENT(IN) :: iorder

    sum=0.d0

    IF(iorder==1) THEN

        !Sums over all Trapezia (a+b)*h/2
        DO i=1,n-1
            a=y(i+1)
            b=y(i)
            h=x(i+1)-x(i)
            sum=sum+(a+b)*h/2.d0
        END DO

    ELSE IF(iorder==2) THEN

        DO i=1,n-2

            x1=x(i)
            x2=x(i+1)
            x3=x(i+2)

            y1=y(i)
            y2=y(i+1)
            y3=y(i+2)

            CALL fit_quadratic(a,b,c,x1,y1,x2,y2,x3,y3)

            q1=a*(x1**3.)/3.+b*(x1**2.)/2.+c*x1
            q2=a*(x2**3.)/3.+b*(x2**2.)/2.+c*x2
            q3=a*(x3**3.)/3.+b*(x3**2.)/2.+c*x3

            !Takes value for first and last sections but averages over sections where you
            !have two independent estimates of the area
            IF(n==3) THEN
                sum=sum+q3-q1
            ELSE IF(i==1) THEN
                sum=sum+(q2-q1)+(q3-q2)/2.d0
            ELSE IF(i==n-2) THEN
                sum=sum+(q2-q1)/2.d0+(q3-q2)
            ELSE
                sum=sum+(q3-q1)/2.
            END IF

        END DO

    ELSE IF(iorder==3) THEN

        DO i=1,n-1

            !First choose the integers used for defining cubics for each section
            !First and last are different because the section does not lie in the *middle* of a cubic

            IF(i==1) THEN

                i1=1
                i2=2
                i3=3
                i4=4

            ELSE IF(i==n-1) THEN

                i1=n-3
                i2=n-2
                i3=n-1
                i4=n

            ELSE

                i1=i-1
                i2=i
                i3=i+1
                i4=i+2

            END IF

            x1=x(i1)
            x2=x(i2)
            x3=x(i3)
            x4=x(i4)

            y1=y(i1)
            y2=y(i2)
            y3=y(i3)
            y4=y(i4)

            CALL fit_cubic(a,b,c,d,x1,y1,x2,y2,x3,y3,x4,y4)

            !These are the limits of the particular section of integral
            xi=x(i)
            xf=x(i+1)

            qi=a*(xi**4.)/4.+b*(xi**3.)/3.+c*(xi**2.)/2.+d*xi
            qf=a*(xf**4.)/4.+b*(xf**3.)/3.+c*(xf**2.)/2.+d*xf

            sum=sum+qf-qi

        END DO

    ELSE

        ERROR STOP 'INTTAB: Error, order not specified correctly'

    END IF

    inttab=REAL(sum)

    END FUNCTION inttab

    FUNCTION sigma(r,z,itype,cosm)

    !Gets sigma(R)
    IMPLICIT NONE
    REAL :: sigma
    REAL, INTENT(IN) :: r, z
    INTEGER, INTENT(IN) :: itype
    TYPE(HM_cosmology), INTENT(IN) :: cosm
    REAL, PARAMETER :: acc=1d-3
    INTEGER, PARAMETER :: iorder=3
    REAL, PARAMETER :: rsplit=1d-2

    IF(r>=rsplit) THEN
        sigma=sqrt(sigint0(r,z,itype,cosm,acc,iorder))
    ELSE IF(r<rsplit) THEN
        sigma=sqrt(sigint1(r,z,itype,cosm,acc,iorder)+sigint2(r,z,itype,cosm,acc,iorder))
    ELSE
        STOP 'SIGMA: Error, something went wrong'
    END IF

    END FUNCTION sigma

    FUNCTION sigma_integrand(k,R,z,itype,cosm)

    !The integrand for the sigma(R) integrals
    IMPLICIT NONE
    REAL :: sigma_integrand
    REAL, INTENT(IN) :: k, R, z
    INTEGER, INTENT(IN) :: itype
    TYPE(HM_cosmology), INTENT(IN) :: cosm
    REAL :: y, w_hat

    IF(k==0.d0) THEN
        sigma_integrand=0.d0
    ELSE
        y=k*R
        w_hat=wk_tophat(y)
        sigma_integrand=p_lin(k,z,itype,cosm)*(w_hat**2)/k
    END IF

    END FUNCTION sigma_integrand

    FUNCTION sigma_integrand_transformed(t,R,f,z,itype,cosm)

    !The integrand for the sigma(R) integrals
    IMPLICIT NONE
    REAL :: sigma_integrand_transformed
    REAL, INTENT(IN) :: t, R, z
    INTEGER, INTENT(IN) :: itype
    TYPE(HM_cosmology), INTENT(IN) :: cosm
    REAL :: k, y, w_hat

    INTERFACE
    FUNCTION f(x)
    REAL :: f
    REAL, INTENT(IN) :: x
    END FUNCTION f
    END INTERFACE

    !Integrand to the sigma integral in terms of t. Defined by k=(1/t-1)/f(R) where f(R) is *any* function

    IF(t==0.d0) THEN
        !t=0 corresponds to k=infintiy when W(kR)=0.
        sigma_integrand_transformed=0.d0
    ELSE IF(t==1.d0) THEN
        !t=1 corresponds to k=0. when P(k)=0.
        sigma_integrand_transformed=0.d0
    ELSE
        !f(R) can be *any* function of R here to improve integration speed
        k=(-1.d0+1.d0/t)/f(R)
        y=k*R
        w_hat=wk_tophat(y)
        sigma_integrand_transformed=p_lin(k,z,itype,cosm)*(w_hat**2)/(t*(1.d0-t))
    END IF

    END FUNCTION sigma_integrand_transformed

    FUNCTION sigint0(r,z,itype,cosm,acc,iorder)

    !Integrates between a and b until desired accuracy is reached
    !Stores information to reduce function calls
    IMPLICIT NONE
    REAL :: sigint0
    REAL, INTENT(IN) :: r, z
    INTEGER, INTENT(IN) :: itype
    TYPE(HM_cosmology), INTENT(IN) :: cosm
    REAL, INTENT(IN) :: acc
    INTEGER, INTENT(IN) :: iorder
    INTEGER :: i, j
    INTEGER :: n
    REAL :: x, dx
    REAL :: f1, f2, fx
    real(dl) :: sum_n, sum_2n, sum_new, sum_old
    INTEGER, PARAMETER :: jmin=5
    INTEGER, PARAMETER :: jmax=30
    REAL, PARAMETER :: a=0.d0 !Integration lower limit (corresponts to k=inf)
    REAL, PARAMETER :: b=1.d0 !Integration upper limit (corresponds to k=0)

    IF(a==b) THEN

        !Fix the answer to zero if the integration limits are identical
        sigint0=0.d0

    ELSE

        !Reset the sum variable for the integration
        sum_2n=0.d0
        sum_n=0.d0
        sum_old=0.d0
        sum_new=0.d0

        DO j=1,jmax

            !Note, you need this to be 1+2**n for some integer n
            !j=1 n=2; j=2 n=3; j=3 n=5; j=4 n=9; ...'
            n=1+2**(j-1)

            !Calculate the dx interval for this value of 'n'
            dx=(b-a)/REAL(n-1)

            IF(j==1) THEN

                !The first go is just the trapezium of the end points
                f1=sigma_integrand_transformed(a,r,f0_rapid,z,itype,cosm)
                f2=sigma_integrand_transformed(b,r,f0_rapid,z,itype,cosm)
                sum_2n=0.5d0*(f1+f2)*dx
                sum_new=sum_2n

            ELSE

                !Loop over only new even points to add these to the integral
                DO i=2,n,2
                    x=a+(b-a)*REAL(i-1)/REAL(n-1)
                    fx=sigma_integrand_transformed(x,r,f0_rapid,z,itype,cosm)
                    sum_2n=sum_2n+fx
                END DO

                !Now create the total using the old and new parts
                sum_2n=sum_n/2.d0+sum_2n*dx

                !Now calculate the new sum depending on the integration order
                IF(iorder==1) THEN
                    sum_new=sum_2n
                ELSE IF(iorder==3) THEN
                    sum_new=(4.d0*sum_2n-sum_n)/3.d0 !This is Simpson's rule and cancels error
                ELSE
                    STOP 'SIGINT0: Error, iorder specified incorrectly'
                END IF

            END IF

            IF((j>=jmin) .AND. (ABS(-1.d0+sum_new/sum_old)<acc)) THEN
                !jmin avoids spurious early convergence
                sigint0=REAL(sum_new)
                EXIT
            ELSE IF(j==jmax) THEN
                STOP 'SIGINT0: Integration timed out'
            ELSE
                !Integral has not converged so store old sums and reset sum variables
                sum_old=sum_new
                sum_n=sum_2n
                sum_2n=0.d0
            END IF

        END DO

    END IF

    END FUNCTION sigint0

    FUNCTION f0_rapid(r)

    !This is the 'rapidising' function to increase integration speed
    !for sigma(R). Found by trial-and-error
    IMPLICIT NONE
    REAL :: f0_rapid
    REAL, INTENT(IN) :: r
    REAL :: alpha
    REAL, PARAMETER :: rsplit=1d-2

    IF(r>rsplit) THEN
        !alpha 0.3-0.5 works well
        alpha=0.5d0
    ELSE
        !If alpha=1 this goes tits up
        !alpha 0.7-0.9 works well
        alpha=0.8d0
    END IF

    f0_rapid=r**alpha

    END FUNCTION f0_rapid

    FUNCTION sigint1(r,z,itype,cosm,acc,iorder)

    !Integrates between a and b until desired accuracy is reached
    !Stores information to reduce function calls
    IMPLICIT NONE
    REAL :: sigint1
    REAL, INTENT(IN) :: r, z
    INTEGER, INTENT(IN) :: itype
    TYPE(HM_cosmology), INTENT(IN) :: cosm
    REAL, INTENT(IN) :: acc
    INTEGER, INTENT(IN) :: iorder
    REAL :: a, b
    INTEGER :: i, j
    INTEGER :: n
    REAL :: x, dx
    REAL :: f1, f2, fx
    real(dl) :: sum_n, sum_2n, sum_new, sum_old
    INTEGER, PARAMETER :: jmin=5
    INTEGER, PARAMETER :: jmax=30

    a=r/(r+r**.5d0)
    b=1.d0

    IF(a==b) THEN

        !Fix the answer to zero if the integration limits are identical
        sigint1=0.d0

    ELSE

        !Reset the sum variable for the integration
        sum_2n=0.d0
        sum_n=0.d0
        sum_old=0.d0
        sum_new=0.d0

        DO j=1,jmax

            !Note, you need this to be 1+2**n for some integer n
            !j=1 n=2; j=2 n=3; j=3 n=5; j=4 n=9; ...'
            n=1+2**(j-1)

            !Calculate the dx interval for this value of 'n'
            dx=(b-a)/REAL(n-1)

            IF(j==1) THEN

                !The first go is just the trapezium of the end points
                f1=sigma_integrand_transformed(a,r,f1_rapid,z,itype,cosm)
                f2=sigma_integrand_transformed(b,r,f1_rapid,z,itype,cosm)
                sum_2n=0.5d0*(f1+f2)*dx
                sum_new=sum_2n

            ELSE

                !Loop over only new even points to add these to the integral
                DO i=2,n,2
                    x=a+(b-a)*REAL(i-1)/REAL(n-1)
                    fx=sigma_integrand_transformed(x,r,f1_rapid,z,itype,cosm)
                    sum_2n=sum_2n+fx
                END DO

                !Now create the total using the old and new parts
                sum_2n=sum_n/2.d0+sum_2n*dx

                !Now calculate the new sum depending on the integration order
                IF(iorder==1) THEN
                    sum_new=sum_2n
                ELSE IF(iorder==3) THEN
                    sum_new=(4.d0*sum_2n-sum_n)/3.d0 !This is Simpson's rule and cancels error
                ELSE
                    STOP 'SIGINT1: Error, iorder specified incorrectly'
                END IF

            END IF

            IF((j>=jmin) .AND. (ABS(-1.d0+sum_new/sum_old)<acc)) THEN
                !jmin avoids spurious early convergence
                sigint1=REAL(sum_new)
                EXIT
            ELSE IF(j==jmax) THEN
                STOP 'SIGINT1: Integration timed out'
            ELSE
                !Integral has not converged so store old sums and reset sum variables
                sum_old=sum_new
                sum_n=sum_2n
                sum_2n=0.d0
            END IF

        END DO

    END IF

    END FUNCTION sigint1

    FUNCTION f1_rapid(r)

    !This is the 'rapidising' function to increase integration speed
    !for sigma(R). Found by trial-and-error
    IMPLICIT NONE
    REAL :: f1_rapid
    REAL, INTENT(IN) :: r
    REAL, PARAMETER :: alpha=0.5d0

    f1_rapid=r**alpha

    END FUNCTION f1_rapid

    FUNCTION sigint2(r,z,itype,cosm,acc,iorder)

    !Integrates between a and b until desired accuracy is reached
    !Stores information to reduce function calls
    IMPLICIT NONE
    REAL :: sigint2
    REAL, INTENT(IN) :: r, z
    INTEGER, INTENT(IN) :: itype
    TYPE(HM_cosmology), INTENT(IN) :: cosm
    REAL, INTENT(IN) :: acc
    INTEGER, INTENT(IN) :: iorder
    REAL :: a, b
    INTEGER :: i, j
    INTEGER :: n
    REAL :: x, dx
    REAL :: f1, f2, fx
    real(dl) :: sum_n, sum_2n, sum_new, sum_old
    INTEGER, PARAMETER :: jmin=5
    INTEGER, PARAMETER :: jmax=30
    REAL, PARAMETER :: C=10.d0 !How far to go out in 1/r units for integral

    a=1.d0/r
    b=C/r

    IF(a==b) THEN

        !Fix the answer to zero if the integration limits are identical
        sigint2=0.d0

    ELSE

        !Reset the sum variable for the integration
        sum_2n=0.d0
        sum_n=0.d0
        sum_old=0.d0
        sum_new=0.d0

        DO j=1,jmax

            !Note, you need this to be 1+2**n for some integer n
            !j=1 n=2; j=2 n=3; j=3 n=5; j=4 n=9; ...'
            n=1+2**(j-1)

            !Calculate the dx interval for this value of 'n'
            dx=(b-a)/REAL(n-1)

            IF(j==1) THEN

                !The first go is just the trapezium of the end points
                f1=sigma_integrand(a,r,z,itype,cosm)
                f2=sigma_integrand(b,r,z,itype,cosm)
                sum_2n=0.5d0*(f1+f2)*dx
                sum_new=sum_2n

            ELSE

                !Loop over only new even points to add these to the integral
                DO i=2,n,2
                    x=a+(b-a)*REAL(i-1)/REAL(n-1)
                    fx=sigma_integrand(x,r,z,itype,cosm)
                    sum_2n=sum_2n+fx
                END DO

                !Now create the total using the old and new parts
                sum_2n=sum_n/2.d0+sum_2n*dx

                !Now calculate the new sum depending on the integration order
                IF(iorder==1) THEN
                    sum_new=sum_2n
                ELSE IF(iorder==3) THEN
                    sum_new=(4.d0*sum_2n-sum_n)/3.d0 !This is Simpson's rule and cancels error
                ELSE
                    STOP 'SIGINT2: Error, iorder specified incorrectly'
                END IF

            END IF

            IF((j>=jmin) .AND. (ABS(-1.d0+sum_new/sum_old)<acc)) THEN
                !jmin avoids spurious early convergence
                sigint2=REAL(sum_new)
                !WRITE(*,*) 'INTEGRATE_STORE: Nint:', n
                EXIT
            ELSE IF(j==jmax) THEN
                STOP 'SIGINT2: Integration timed out'
            ELSE
                !Integral has not converged so store old sums and reset sum variables
                sum_old=sum_new
                sum_n=sum_2n
                sum_2n=0.d0
            END IF

        END DO

    END IF

    END FUNCTION sigint2

    FUNCTION win(k,rv,c)

    !Selects the halo window function (k-space halo profile)
    REAL :: win
    REAL, INTENT(IN) :: k, rv, c

    !Choose the NFW analytic form
    win=winnfw(k,rv,c)

    !Correct for the case of disasters (a bit sloppy, not sure if this is ever used)
    IF(win>1.) win=1.
    IF(win<0.) win=0.

    END FUNCTION win

    FUNCTION winnfw(k,rv,c)

    !The analytic Fourier Transform of the NFW profile
    REAL :: winnfw
    REAL, INTENT(IN) :: k, rv, c
    REAL :: si1, si2, ci1, ci2, ks
    REAL :: p1, p2, p3

    !Define the scale wavenumber
    ks=k*rv/c

    !Sine and cosine integrals
    si1=Si(ks)
    si2=Si((1.+c)*ks)
    ci1=Ci(ks)
    ci2=Ci((1.+c)*ks)

    !These three parts sum to give the full W(k)
    p1=cos(ks)*(ci2-ci1)
    p2=sin(ks)*(si2-si1)
    p3=sin(ks*c)/(ks*(1.+c))

    !Create full W(k) and divide out mass factor
    winnfw=p1+p2-p3
    winnfw=winnfw/mass(c)

    END FUNCTION winnfw

    FUNCTION mass(c)

    !This calculates the (normalised) mass of a halo of concentration c
    !The 'normalised' mass is that divided by the prefactor r_s^3 4*pi rho_n
    !where rho_n is the profile normalisation [i.e, rho=rho_n/((r/r_s)*(1.+r/r_s)^2]
    REAL :: mass
    REAL, INTENT(IN) :: c

    mass=log(1.+c)-c/(1.+c)

    END FUNCTION mass

    FUNCTION gnu(nu)

    !Select the mass function
    REAL :: gnu
    REAL, INTENT(IN) :: nu

    !Sheth & Torman (1999)
    gnu=gst(nu)

    END FUNCTION gnu

    FUNCTION gst(nu)

    !Sheth & Tormen (1999) mass function!
    REAL :: gst
    REAL, INTENT(IN) :: nu
    REAL :: p, a, bigA

    !Note I use nu=dc/sigma whereas ST (1999) use nu=(dc/sigma)^2
    !This accounts for the different pre-factor and slighly changed nu dependence
    !f(nu^2)d(nu^2)=2*nu*f(nu)dnu

    !Sheth & Tormen fitting numbers
    p=0.3
    a=0.707
    bigA=0.21616

    !Full mass function. Note this is normalised such that integral f(nu)dnu = 1
    gst=bigA*(1.+((a*nu*nu)**(-p)))*exp(-a*nu*nu/2.)

    END FUNCTION gst

    FUNCTION Hubble2(z,cosm)

    !This calculates the dimensionless squared hubble parameter at redshift z (H/H_0)^2!
    !Ignores contributions from radiation (not accurate at high z, but consistent with simulations)!
    REAL :: Hubble2
    REAL, INTENT(IN) :: z
    TYPE(HM_cosmology), INTENT(IN) :: cosm
    REAL :: a

    a=1./(1.+z)

    Hubble2=cosm%om_m*(1.+z)**3+cosm%om_v*X_de(a,cosm)+(1.-cosm%om_m-cosm%om_v)*(1.+z)**2

    END FUNCTION Hubble2

    FUNCTION X_de(a,cosm)

    !The time evolution for dark energy: rho_de=rho_de,0 * X(a)
    !X(a)=1 for LCDM but changes for other models
    REAL :: X_de
    REAL, INTENT(IN) :: a
    TYPE(HM_cosmology), INTENT(IN) :: cosm

    X_de=(a**(-3.*(1.+cosm%w+cosm%wa)))*exp(-3.*cosm%wa*(1.-a))

    END FUNCTION X_de

    FUNCTION w_de_hm(a,cosm)

    !The dark energy w(a) function
    REAL :: w_de_hm
    REAL, INTENT(IN) :: a
    TYPE(HM_cosmology), INTENT(IN) :: cosm

    w_de_hm=cosm%w+(1.-a)*cosm%wa

    END FUNCTION w_de_hm

    FUNCTION Omega_m_hm(z,cosm)

    !This calculates omega_m variations with z!
    REAL :: Omega_m_hm
    REAL, INTENT(IN) :: z
    REAL :: om_m
    TYPE(HM_cosmology), INTENT(IN) :: cosm

    om_m=cosm%om_m
    Omega_m_hm=(om_m*(1.+z)**3.)/Hubble2(z,cosm)

    END FUNCTION Omega_m_hm

    FUNCTION grow(z,cosm)

    !Finds the scale-independent growth fuction at redshift z
    REAL :: grow
    REAL, INTENT(IN) :: z
    REAL :: a
    TYPE(HM_cosmology), INTENT(IN) :: cosm

    IF(z==0.) THEN
        grow=1.
    ELSE
        a=1./(1.+z)
        grow=find(a,cosm%a_growth,cosm%growth,cosm%ng,3,3,2)
    END IF

    END FUNCTION grow

    FUNCTION dispint(R,z,cosm)

    !Integrates between a and b until desired accuracy is reached
    !Stores information to reduce function calls
    IMPLICIT NONE
    REAL :: dispint
    REAL, INTENT(IN) :: z, R
    TYPE(HM_cosmology), INTENT(IN) :: cosm
    REAL :: a, b
    INTEGER :: i, j
    INTEGER :: n
    REAL :: x, dx
    REAL :: f1, f2, fx
    real(dl) :: sum_n, sum_2n, sum_new, sum_old
    INTEGER, PARAMETER :: jmin=5
    INTEGER, PARAMETER :: jmax=30
    REAL, PARAMETER :: acc=1d-3
    INTEGER, PARAMETER :: iorder=3

    !Integration range for integration parameter
    !Note 0 -> infinity in k has changed to 0 -> 1 in x
    a=0.d0
    b=1.d0

    IF(a==b) THEN

        !Fix the answer to zero if the integration limits are identical
        dispint=0.

    ELSE

        !Reset the sum variable for the integration
        sum_2n=0.d0
        sum_n=0.d0
        sum_old=0.d0
        sum_new=0.d0

        DO j=1,jmax

            !Note, you need this to be 1+2**n for some integer n
            !j=1 n=2; j=2 n=3; j=3 n=5; j=4 n=9; ...'
            n=1+2**(j-1)

            !Calculate the dx interval for this value of 'n'
            dx=(b-a)/REAL(n-1)

            IF(j==1) THEN

                !The first go is just the trapezium of the end points
                f1=dispint_integrand(a,R,z,cosm)
                f2=dispint_integrand(b,R,z,cosm)
                sum_2n=0.5d0*(f1+f2)*dx
                sum_new=sum_2n

            ELSE

                !Loop over only new even points to add these to the integral
                DO i=2,n,2
                    x=a+(b-a)*REAL(i-1)/REAL(n-1)
                    fx=dispint_integrand(x,R,z,cosm)
                    sum_2n=sum_2n+fx
                END DO

                !Now create the total using the old and new parts
                sum_2n=sum_n/2.d0+sum_2n*dx

                !Now calculate the new sum depending on the integration order
                IF(iorder==1) THEN
                    sum_new=sum_2n
                ELSE IF(iorder==3) THEN
                    sum_new=(4.d0*sum_2n-sum_n)/3.d0 !This is Simpson's rule and cancels error
                ELSE
                    STOP 'DISPINT: Error, iorder specified incorrectly'
                END IF

            END IF

            IF((j>=jmin) .AND. (ABS(-1.d0+sum_new/sum_old)<acc)) THEN
                !jmin avoids spurious early convergence
                dispint=REAL(sum_new)
                EXIT
            ELSE IF(j==jmax) THEN
                STOP 'DISPINT: Integration timed out'
            ELSE
                !Integral has not converged so store old sums and reset sum variables
                sum_old=sum_new
                sum_n=sum_2n
                sum_2n=0.d0
            END IF

        END DO

    END IF

    END FUNCTION dispint

    FUNCTION dispint_integrand(theta,R,z,cosm)

    !This is the integrand for the velocity dispersion integral
    IMPLICIT NONE
    REAL :: dispint_integrand
    REAL, INTENT(IN) :: theta, z, R
    TYPE(HM_cosmology), INTENT(IN) :: cosm
    REAL :: k
    REAL, PARAMETER :: alpha=1.65 !Speeds up integral for large 'R'
    REAL, PARAMETER :: Rsplit=10. !Value to impliment speed up

    !Note that I have not included the speed up alpha and Rsplit
    !The choice of alpha=1.65 seemed to work well for R=100.
    !Rsplit=10 is thoughlessly chosen (only because 100.>10.)
    !Including this seems to make things slower (faster integration but slower IF statements?)

    IF(theta==0. .OR. theta==1.) THEN
        dispint_integrand=0.
    ELSE
        !IF(r>Rsplit) THEN
        !   k=(-1.d0+1.d0/theta)/r**alpha
        !ELSE
        k=(-1.+1./theta)
        !END IF
        dispint_integrand=(p_lin(k,z,0,cosm)/k**2)*(wk_tophat(k*r)**2)/(theta*(1.-theta))
    END IF

    END FUNCTION dispint_integrand

    FUNCTION Si(x)

    !Calculates the 'sine integral' function Si(x)
    REAL :: Si
    REAL, INTENT(IN) :: x
    REAL(dl) :: x2, y, f, g, si8
    REAL(dl), PARAMETER :: pi=3.1415926535897932384626433d0

    !Expansions for high and low x thieved from Wikipedia, two different expansions for above and below 4.
    IF(ABS(x)<=4.) THEN

        x2=x*x

        si8 = x*(1.d0+x2*(-4.54393409816329991d-2+x2*(1.15457225751016682d-3&
            +x2*(-1.41018536821330254d-5+x2*(9.43280809438713025d-8+x2*(-3.53201978997168357d-10&
            +x2*(7.08240282274875911d-13+x2*(-6.05338212010422477d-16))))))))/ &
            (1.+x2*(1.01162145739225565d-2 +x2*(4.99175116169755106d-5+&
            x2*(1.55654986308745614d-7+x2*(3.28067571055789734d-10+x2*(4.5049097575386581d-13&
            +x2*(3.21107051193712168d-16)))))))

        Si=si8

    ELSE IF(ABS(x)>4.) THEN

        y=1.d0/(x*x)

        f = (1.d0 + y*(7.44437068161936700618d2 + y*(1.96396372895146869801d5 +&
            y*(2.37750310125431834034d7 +y*(1.43073403821274636888d9 + y*(4.33736238870432522765d10 &
            + y*(6.40533830574022022911d11 + y*(4.20968180571076940208d12 + &
            y*(1.00795182980368574617d13 + y*(4.94816688199951963482d12 +&
            y*(-4.94701168645415959931d11)))))))))))/ (x*(1. +y*(7.46437068161927678031d2 +&
            y*(1.97865247031583951450d5 +y*(2.41535670165126845144d7 + &
            y*(1.47478952192985464958d9 + y*(4.58595115847765779830d10 +&
            y*(7.08501308149515401563d11 + y*(5.06084464593475076774d12 + &
            y*(1.43468549171581016479d13 + y*(1.11535493509914254097d13)))))))))))


        g = y*(1.d0 + y*(8.1359520115168615d2 + y*(2.35239181626478200d5 + &
            y*(3.12557570795778731d7 + y*(2.06297595146763354d9 + y*(6.83052205423625007d10 +&
            y*(1.09049528450362786d12 + y*(7.57664583257834349d12 +y*(1.81004487464664575d13 +&
            y*(6.43291613143049485d12 +y*(-1.36517137670871689d12)))))))))))/&
            (1. + y*(8.19595201151451564d2 +y*(2.40036752835578777d5 + y*(3.26026661647090822d7 &
            + y*(2.23355543278099360d9 + y*(7.87465017341829930d10 + y*(1.39866710696414565d12 &
            + y*(1.17164723371736605d13 + y*(4.01839087307656620d13 +y*(3.99653257887490811d13))))))))))

        Si=pi/2.d0-f*cos(x)-g*sin(x)

    END IF

    END FUNCTION Si

    FUNCTION Ci(x)

    !Calculates the 'cosine integral' function Ci(x)
    REAL :: Ci
    REAL, INTENT(IN) :: x
    REAL(dl) :: x2, y, f, g, ci8
    REAL(dl), PARAMETER :: em_const=0.577215664901532861d0

    !Expansions for high and low x thieved from Wikipedia, two different expansions for above and below 4.
    IF(ABS(x)<=4.) THEN

        x2=x*x

        ci8=em_const+log(x)+x2*(-0.25d0+x2*(7.51851524438898291d-3+x2*(-1.27528342240267686d-4&
            +x2*(1.05297363846239184d-6+x2*(-4.68889508144848019d-9+x2*(1.06480802891189243d-11&
            +x2*(-9.93728488857585407d-15)))))))/ (1.+x2*(1.1592605689110735d-2+&
            x2*(6.72126800814254432d-5+x2*(2.55533277086129636d-7+x2*(6.97071295760958946d-10+&
            x2*(1.38536352772778619d-12+x2*(1.89106054713059759d-15+x2*(1.39759616731376855d-18))))))))

        Ci=ci8

    ELSE IF(ABS(x)>4.) THEN

        y=1./(x*x)

        f = (1.d0 + y*(7.44437068161936700618d2 + y*(1.96396372895146869801d5 + &
            y*(2.37750310125431834034d7 +y*(1.43073403821274636888d9 + y*(4.33736238870432522765d10&
            + y*(6.40533830574022022911d11 + y*(4.20968180571076940208d12 + y*(1.00795182980368574617d13&
            + y*(4.94816688199951963482d12 +y*(-4.94701168645415959931d11)))))))))))/&
            (x*(1. +y*(7.46437068161927678031d2 +y*(1.97865247031583951450d5 +&
            y*(2.41535670165126845144d7 + y*(1.47478952192985464958d9 + &
            y*(4.58595115847765779830d10 +y*(7.08501308149515401563d11 + y*(5.06084464593475076774d12 &
            + y*(1.43468549171581016479d13 + y*(1.11535493509914254097d13)))))))))))

        g = y*(1.d0 + y*(8.1359520115168615d2 + y*(2.35239181626478200d5 + y*(3.12557570795778731d7&
            + y*(2.06297595146763354d9 + y*(6.83052205423625007d10 +&
            y*(1.09049528450362786d12 + y*(7.57664583257834349d12 +&
            y*(1.81004487464664575d13 + y*(6.43291613143049485d12 +y*(-1.36517137670871689d12)))))))))))&
            / (1. + y*(8.19595201151451564d2 +y*(2.40036752835578777d5 +&
            y*(3.26026661647090822d7 + y*(2.23355543278099360d9 + y*(7.87465017341829930d10 &
            + y*(1.39866710696414565d12 + y*(1.17164723371736605d13 + y*(4.01839087307656620d13 +y*(3.99653257887490811d13))))))))))

        Ci=f*sin(x)-g*cos(x)

    END IF

    END FUNCTION Ci

    FUNCTION derivative_table(x,xin,yin,n,iorder,imeth)

    !Takes the derivative y'(x) at point x
    REAL :: derivative_table
    INTEGER, INTENT(IN) :: n
    REAL, INTENT(IN) :: x, xin(n), yin(n)
    REAL, ALLOCATABLE ::  xtab(:), ytab(:)
    REAL :: a, b, c, d
    REAL :: x1, x2, x3, x4
    REAL :: y1, y2, y3, y4
    INTEGER :: i
    INTEGER, INTENT(IN) :: imeth, iorder

    !This version interpolates if the value is off either end of the array!
    !Care should be chosen to insert x, xtab, ytab as log if this might give better!
    !Results from the interpolation!

    !imeth = 1 => find x in xtab by crudely searching
    !imeth = 2 => find x in xtab quickly assuming the table is linearly spaced
    !imeth = 3 => find x in xtab using midpoint splitting (iterations=CEILING(log2(n)))

    !iorder = 1 => linear interpolation
    !iorder = 2 => quadratic interpolation
    !iorder = 3 => cubic interpolation

    ALLOCATE(xtab(n),ytab(n))

    xtab=xin
    ytab=yin

    IF(xtab(1)>xtab(n)) THEN
        !Reverse the arrays in this case
        CALL reverse(xtab,n)
        CALL reverse(ytab,n)
    END IF

    IF(iorder==1) THEN

        IF(n<2) ERROR STOP 'DERIVATIVE_TABLE: Not enough points in your table for linear interpolation'

        IF(x<=xtab(2)) THEN

            x2=xtab(2)
            x1=xtab(1)

            y2=ytab(2)
            y1=ytab(1)

        ELSE IF (x>=xtab(n-1)) THEN

            x2=xtab(n)
            x1=xtab(n-1)

            y2=ytab(n)
            y1=ytab(n-1)

        ELSE

            i=table_integer(x,xtab,n,imeth)

            x2=xtab(i+1)
            x1=xtab(i)

            y2=ytab(i+1)
            y1=ytab(i)

        END IF

        CALL fit_line(a,b,x1,y1,x2,y2)
        derivative_table=a

    ELSE IF(iorder==2) THEN

        IF(n<3) ERROR STOP 'DERIVATIVE_TABLE_QUADRATIC: Not enough points in your table'

        IF(x<=xtab(2) .OR. x>=xtab(n-1)) THEN

            IF(x<=xtab(2)) THEN

                x3=xtab(3)
                x2=xtab(2)
                x1=xtab(1)

                y3=ytab(3)
                y2=ytab(2)
                y1=ytab(1)

            ELSE IF (x>=xtab(n-1)) THEN

                x3=xtab(n)
                x2=xtab(n-1)
                x1=xtab(n-2)

                y3=ytab(n)
                y2=ytab(n-1)
                y1=ytab(n-2)

            END IF

            CALL fit_quadratic(a,b,c,x1,y1,x2,y2,x3,y3)

            derivative_table=2.*a*x+b

        ELSE

            i=table_integer(x,xtab,n,imeth)

            x1=xtab(i-1)
            x2=xtab(i)
            x3=xtab(i+1)
            x4=xtab(i+2)

            y1=ytab(i-1)
            y2=ytab(i)
            y3=ytab(i+1)
            y4=ytab(i+2)

            !In this case take the average of two separate quadratic spline values

            derivative_table=0.

            CALL fit_quadratic(a,b,c,x1,y1,x2,y2,x3,y3)
            derivative_table=derivative_table+(2.*a*x+b)/2.

            CALL fit_quadratic(a,b,c,x2,y2,x3,y3,x4,y4)
            derivative_table=derivative_table+(2.*a*x+b)/2.

        END IF

    ELSE IF(iorder==3) THEN

        IF(n<4) ERROR STOP 'DERIVATIVE_TABLE_CUBIC: Not enough points in your table'

        IF(x<=xtab(3)) THEN

            x4=xtab(4)
            x3=xtab(3)
            x2=xtab(2)
            x1=xtab(1)

            y4=ytab(4)
            y3=ytab(3)
            y2=ytab(2)
            y1=ytab(1)

        ELSE IF (x>=xtab(n-2)) THEN

            x4=xtab(n)
            x3=xtab(n-1)
            x2=xtab(n-2)
            x1=xtab(n-3)

            y4=ytab(n)
            y3=ytab(n-1)
            y2=ytab(n-2)
            y1=ytab(n-3)

        ELSE

            i=table_integer(x,xtab,n,imeth)

            x1=xtab(i-1)
            x2=xtab(i)
            x3=xtab(i+1)
            x4=xtab(i+2)

            y1=ytab(i-1)
            y2=ytab(i)
            y3=ytab(i+1)
            y4=ytab(i+2)

        END IF

        CALL fit_cubic(a,b,c,d,x1,y1,x2,y2,x3,y3,x4,y4)
        derivative_table=3.*a*(x**2.)+2.*b*x+c

    ELSE

        ERROR STOP 'DERIVATIVE_TABLE: Error, order not specified correctly'

    END IF

    END FUNCTION derivative_table

    FUNCTION find(x,xin,yin,n,iorder,ifind,imeth)

    !Given two arrays x and y this routine interpolates to find the y_i value at position x_i
    IMPLICIT NONE
    REAL :: find
    INTEGER, INTENT(IN) :: n
    REAL, INTENT(IN) :: x, xin(n), yin(n)
    REAL, ALLOCATABLE ::  xtab(:), ytab(:)
    REAL :: a, b, c, d
    REAL :: xarr(4)
    REAL :: yarr(4)
    INTEGER :: i
    INTEGER, INTENT(IN) :: iorder, ifind, imeth

    !This version interpolates if the value is off either end of the array!
    !Care should be chosen to insert x, xtab, ytab as log if this might give better!
    !Results from the interpolation!

    !If the value required is off the table edge the interpolation is always linear

    !iorder = 1 => linear interpolation
    !iorder = 2 => quadratic interpolation
    !iorder = 3 => cubic interpolation

    !ifind = 1 => find x in xtab quickly assuming the table is linearly spaced
    !ifind = 2 => find x in xtab by crudely searching from x(1) to x(n)
    !ifind = 3 => find x in xtab using midpoint splitting (iterations=CEILING(log2(n)))

    !imeth = 1 => Uses cubic polynomials for interpolation
    !imeth = 2 => Uses Lagrange polynomials for interpolation

    ALLOCATE(xtab(n),ytab(n))

    xtab=xin
    ytab=yin

    IF(xtab(1)>xtab(n)) THEN
        !Reverse the arrays in this case
        CALL reverse(xtab,n)
        CALL reverse(ytab,n)
    END IF

    IF(x<xtab(1)) THEN

        !Do a linear interpolation beyond the table boundary
        IF(imeth==1) THEN
            CALL fit_line(a,b,xtab(1),ytab(1),xtab(2),ytab(2))
            find=a*x+b
        ELSE IF(imeth==2) THEN
            find=Lagrange_polynomial(x,1,xtab,ytab)
        ELSE
            STOP 'FIND: Error, method not specified correctly'
        END IF

    ELSE IF(x>xtab(n)) THEN

        !Do a linear interpolation beyond the table boundary

        xarr(1:2) = xtab(n-1:n)
        yarr(1:2) = ytab(n-1:n)

        IF(imeth==1) THEN
            CALL fit_line(a,b,xarr(1),yarr(1),xarr(2),yarr(2))
            find=a*x+b
        ELSE IF(imeth==2) THEN
            find=Lagrange_polynomial(x,1,xarr,yarr)
        ELSE
            STOP 'FIND: Error, method not specified correctly'
        END IF

    ELSE IF(iorder==1) THEN

        IF(n<2) STOP 'FIND: Not enough points in your table for linear interpolation'

        IF(x<=xtab(2)) THEN

            xarr(1:2) = xtab(1:2)
            yarr(1:2) = ytab(1:2)

        ELSE IF (x>=xtab(n-1)) THEN

            xarr(1:2) = xtab(n-1:n)
            yarr(1:2) = ytab(n-1:n)

        ELSE

            i=table_integer(x,xtab,n,ifind)

            xarr(1:2) = xtab(i:i+1)
            yarr(1:2) = ytab(i:i+1)

        END IF

        IF(imeth==1) THEN
            CALL fit_line(a,b,xarr(1),yarr(1),xarr(2),yarr(2))
            find=a*x+b
        ELSE IF(imeth==2) THEN
            find=Lagrange_polynomial(x,1,xarr,yarr)
        ELSE
            STOP 'FIND: Error, method not specified correctly'
        END IF

    ELSE IF(iorder==2) THEN

        IF(n<3) STOP 'FIND: Not enough points in your table'

        IF(x<=xtab(2) .OR. x>=xtab(n-1)) THEN

            IF(x<=xtab(2)) THEN

                xarr(1:3) = xtab(1:3)
                yarr(1:3) = ytab(1:3)

            ELSE IF (x>=xtab(n-1)) THEN

                xarr(1:3) = xtab(n-2:n)
                yarr(1:3) = ytab(n-2:n)

            END IF

            IF(imeth==1) THEN
                CALL fit_quadratic(a,b,c,xarr(1),yarr(1),xarr(2),yarr(2),xarr(3),yarr(3))
                find=a*(x**2)+b*x+c
            ELSE IF(imeth==2) THEN
                find=Lagrange_polynomial(x,2,xarr,yarr)
            ELSE
                STOP 'FIND: Error, method not specified correctly'
            END IF

        ELSE

            i=table_integer(x,xtab,n,ifind)

            xarr(1:4) = xtab(i-1:i+2)
            yarr(1:4) = ytab(i-1:i+2)

            IF(imeth==1) THEN
                !In this case take the average of two separate quadratic spline values
                CALL fit_quadratic(a,b,c,xarr(1),yarr(1),xarr(2),yarr(2),xarr(3),yarr(3))
                find=(a*x**2+b*x+c)/2.
                CALL fit_quadratic(a,b,c,xarr(2),yarr(2),xarr(3),yarr(3),xarr(4),yarr(4))
                find=find+(a*x**2+b*x+c)/2.
            ELSE IF(imeth==2) THEN
                !In this case take the average of two quadratic Lagrange polynomials
                find=(Lagrange_polynomial(x,2,xarr,yarr)+Lagrange_polynomial(x,2,xarr(2:),yarr(2:)))/2.
            ELSE
                STOP 'FIND: Error, method not specified correctly'
            END IF

        END IF

    ELSE IF(iorder==3) THEN

        IF(n<4) STOP 'FIND: Not enough points in your table'

        IF(x<=xtab(3)) THEN
            xarr(1:4) = xtab(1:4)
            yarr(1:4) = ytab(1:4)
        ELSE IF (x>=xtab(n-2)) THEN
            xarr(1:4) = xtab(n-3:n)
            yarr(1:4) = ytab(n-3:n)
        ELSE
            i=table_integer(x,xtab,n,ifind)

            xarr(1:4) = xtab(i-1:i+2)
            yarr(1:4) = ytab(i-1:i+2)
        END IF

        IF(imeth==1) THEN
            CALL fit_cubic(a,b,c,d,xarr(1),yarr(1),xarr(2),yarr(2),xarr(3),yarr(3),xarr(4),yarr(4))
            find=a*x**3+b*x**2+c*x+d
        ELSE IF(imeth==2) THEN
            find=Lagrange_polynomial(x,3,xarr,yarr)
        ELSE
            STOP 'FIND: Error, method not specified correctly'
        END IF

    ELSE

        STOP 'FIND: Error, interpolation order specified incorrectly'

    END IF

    END FUNCTION find

    FUNCTION table_integer(x,xtab,n,imeth)

    !Chooses between ways to find the integer location below some value in an array
    IMPLICIT NONE
    INTEGER :: table_integer
    INTEGER, INTENT(IN) :: n
    REAL, INTENT(IN) :: x, xtab(n)
    INTEGER, INTENT(IN) :: imeth

    IF(imeth==1) THEN
        table_integer=linear_table_integer(x,xtab,n)
    ELSE IF(imeth==2) THEN
        table_integer=search_int(x,xtab,n)
    ELSE IF(imeth==3) THEN
        table_integer=int_split(x,xtab,n)
    ELSE
        STOP 'TABLE INTEGER: Method specified incorrectly'
    END IF

    END FUNCTION table_integer

    FUNCTION linear_table_integer(x,xtab,n)

    !Assuming the table is exactly linear this gives you the integer position
    IMPLICIT NONE
    INTEGER :: linear_table_integer
    INTEGER, INTENT(IN) :: n
    REAL, INTENT(IN) :: x, xtab(n)
    REAL :: x1, x2, xn
    REAL, PARAMETER :: acc=1d-3 !Test for linear table

    !Returns the integer (table position) below the value of x
    !eg. if x(3)=6. and x(4)=7. and x=6.5 this will return 6
    !Assumes table is organised linearly (care for logs)

    !n=SIZE(xtab)
    x1=xtab(1)
    x2=xtab(2)
    xn=xtab(n)

    IF(x1>xn) STOP 'LINEAR_TABLE_INTEGER :: table in the wrong order'
    IF(ABS(-1.+float(n-1)*(x2-x1)/(xn-x1))>acc) STOP 'LINEAR_TABLE_INTEGER :: table does not seem to be linear'

    linear_table_integer=1+FLOOR(float(n-1)*(x-x1)/(xn-x1))

    END FUNCTION linear_table_integer

    FUNCTION search_int(x,xtab,n)

    !Does a stupid search through the table from beginning to end to find integer
    IMPLICIT NONE
    INTEGER :: search_int
    INTEGER, INTENT(IN) :: n
    REAL, INTENT(IN) :: x, xtab(n)
    INTEGER :: i

    IF(xtab(1)>xtab(n)) STOP 'SEARCH_INT: table in wrong order'

    DO i=1,n
        IF(x>=xtab(i) .AND. x<=xtab(i+1)) EXIT
    END DO

    search_int=i

    END FUNCTION search_int

    FUNCTION int_split(x,xtab,n)

    !Finds the position of the value in the table by continually splitting it in half
    IMPLICIT NONE
    INTEGER :: int_split
    INTEGER, INTENT(IN) :: n
    REAL, INTENT(IN) :: x, xtab(n)
    INTEGER :: i1, i2, imid

    IF(xtab(1)>xtab(n)) STOP 'INT_SPLIT: table in wrong order'

    i1=1
    i2=n

    DO

        imid=NINT((i1+i2)/2.)

        IF(x<xtab(imid)) THEN
            i2=imid
        ELSE
            i1=imid
        END IF

        IF(i2==i1+1) EXIT

    END DO

    int_split=i1

    END FUNCTION int_split

    SUBROUTINE fit_line(a1,a0,x1,y1,x2,y2)

    !Given xi, yi i=1,2 fits a line between these points
    IMPLICIT NONE
    REAL, INTENT(OUT) :: a0, a1
    REAL, INTENT(IN) :: x1, y1, x2, y2

    a1=(y2-y1)/(x2-x1)
    a0=y1-a1*x1

    END SUBROUTINE fit_line

    SUBROUTINE fit_quadratic(a2,a1,a0,x1,y1,x2,y2,x3,y3)

    !Given xi, yi i=1,2,3 fits a quadratic between these points
    IMPLICIT NONE
    REAL, INTENT(OUT) :: a0, a1, a2
    REAL, INTENT(IN) :: x1, y1, x2, y2, x3, y3

    a2=((y2-y1)/(x2-x1)-(y3-y1)/(x3-x1))/(x2-x3)
    a1=(y2-y1)/(x2-x1)-a2*(x2+x1)
    a0=y1-a2*(x1**2)-a1*x1

    END SUBROUTINE fit_quadratic

    SUBROUTINE fit_cubic(a,b,c,d,x1,y1,x2,y2,x3,y3,x4,y4)

    !Given xi, yi i=1,2,3,4 fits a cubic between these points
    IMPLICIT NONE
    REAL, INTENT(OUT) :: a, b, c, d
    REAL, INTENT(IN) :: x1, y1, x2, y2, x3, y3, x4, y4
    REAL :: f1, f2, f3

    f1=(y4-y1)/((x4-x2)*(x4-x1)*(x4-x3))
    f2=(y3-y1)/((x3-x2)*(x3-x1)*(x4-x3))
    f3=(y2-y1)/((x2-x1)*(x4-x3))*(1./(x4-x2)-1./(x3-x2))

    a=f1-f2-f3

    f1=(y3-y1)/((x3-x2)*(x3-x1))
    f2=(y2-y1)/((x2-x1)*(x3-x2))
    f3=a*(x3+x2+x1)

    b=f1-f2-f3

    f1=(y4-y1)/(x4-x1)
    f2=a*(x4**2+x4*x1+x1**2)
    f3=b*(x4+x1)

    c=f1-f2-f3

    d=y1-a*x1**3-b*x1**2-c*x1

    END SUBROUTINE fit_cubic

    FUNCTION Lagrange_polynomial(x,n,xv,yv)

    !Computes the result of the nth order Lagrange polynomial at point x, L(x)
    IMPLICIT NONE
    REAL :: Lagrange_polynomial
    INTEGER, INTENT(IN) :: n
    REAL, INTENT(IN) :: x, xv(n+1), yv(n+1)
    REAL :: l(n+1)
    INTEGER :: i, j

    !Initialise variables, one for sum and one for multiplication
    Lagrange_polynomial=0.
    l=1.

    !Loops to find the polynomials, one is a sum and one is a multiple
    DO i=0,n
        DO j=0,n
            IF(i .NE. j) l(i+1)=l(i+1)*(x-xv(j+1))/(xv(i+1)-xv(j+1))
        END DO
        Lagrange_polynomial=Lagrange_polynomial+l(i+1)*yv(i+1)
    END DO

    END FUNCTION Lagrange_polynomial

    SUBROUTINE reverse(arry,n)

    !This reverses the contents of arry!
    IMPLICIT NONE
    INTEGER, INTENT(IN) :: n
    REAL, INTENT(INOUT) :: arry(n)
    INTEGER :: i
    REAL, ALLOCATABLE :: hold(:)

    ALLOCATE(hold(n))

    hold=arry

    DO i=1,n
        arry(i)=hold(n-i+1)
    END DO

    DEALLOCATE(hold)

    END SUBROUTINE reverse

    SUBROUTINE fill_growtab(cosm)

    !Fills a table of values of the scale-independent growth function
    TYPE(HM_cosmology) :: cosm
    INTEGER :: i
    REAL :: a, norm
    REAL, ALLOCATABLE :: d_tab(:), v_tab(:), a_tab(:)
    REAL :: ainit, amax, dinit, vinit
    REAL :: acc
    INTEGER, PARAMETER :: n=64

    !The calculation should start at a z when Om_m(z)=1., so that the assumption
    !of starting in the g\propto a growing mode is valid (this will not work for early DE)
    ainit=0.001
    !Final should be a=1. unless considering models in the future
    amax=1.

    !These set the initial conditions to be the Om_m=1. growing mode
    dinit=ainit
    vinit=1.

    !Overall accuracy for the ODE solver
    acc=1d-3

    IF(HM_verbose) WRITE(*,*) 'GROWTH: Solving growth equation'
    CALL ode_growth(d_tab,v_tab,a_tab,0.,ainit,amax,dinit,vinit,acc,3,cosm)
    IF(HM_verbose) WRITE(*,*) 'GROWTH: ODE done'

    !Normalise so that g(z=0)=1
    norm=find(1.,a_tab,d_tab,SIZE(a_tab),3,3,2)
    IF(HM_verbose) WRITE(*,*) 'GROWTH: Unnormalised g(a=1):', norm
    d_tab=d_tab/norm

    !Could use some table-interpolation routine here to save time
    IF(ALLOCATED(cosm%a_growth)) DEALLOCATE(cosm%a_growth)
    IF(ALLOCATED(cosm%growth)) DEALLOCATE(cosm%growth)

    cosm%ng=n
    ALLOCATE(cosm%a_growth(n),cosm%growth(n))
    DO i=1,n
        a=ainit+(amax-ainit)*float(i-1)/float(n-1)
        cosm%a_growth(i)=a
        cosm%growth(i)=find(a,a_tab,d_tab,SIZE(a_tab),3,3,2)
    END DO

    IF(HM_verbose) WRITE(*,*) 'GROWTH: Done'
    IF(HM_verbose) WRITE(*,*)

    END SUBROUTINE fill_growtab

    SUBROUTINE ode_growth(x,v,t,kk,ti,tf,xi,vi,acc,imeth,cosm)

    !Solves 2nd order ODE x''(t) from ti to tf and writes out array of x, v, t values
    IMPLICIT NONE
    REAL :: xi, ti, tf, dt, acc, vi, x4, v4, t4, kk
    REAL :: kx1, kx2, kx3, kx4, kv1, kv2, kv3, kv4
    REAL(dl), ALLOCATABLE :: x8(:), t8(:), v8(:), xh(:), th(:), vh(:)
    REAL, ALLOCATABLE :: x(:), v(:), t(:)
    INTEGER :: i, j, k, n, np, ifail, kn, imeth
    TYPE(HM_cosmology) :: cosm
    INTEGER, PARAMETER :: jmax=30
    INTEGER, PARAMETER :: ninit=100

    !xi and vi are the initial values of x and v (i.e. x(ti), v(ti))
    !fx is what x' is equal to
    !fv is what v' is equal to
    !acc is the desired accuracy across the entire solution
    !imeth selects method

    IF(ALLOCATED(x)) DEALLOCATE(x)
    IF(ALLOCATED(v)) DEALLOCATE(v)
    IF(ALLOCATED(t)) DEALLOCATE(t)

    DO j=1,jmax

        !Set the number of points for the forward integration
        n=ninit*(2**(j-1))
        n=n+1

        !Allocate arrays
        ALLOCATE(x8(n),t8(n),v8(n))

        !Set the arrays to initialy be zeroes (is this neceseary?)
        x8=0.d0
        t8=0.d0
        v8=0.d0

        !Set the intial conditions at the intial time
        x8(1)=xi
        v8(1)=vi

        !Fill up a table for the time values
        CALL fill_table8(DBLE(ti),DBLE(tf),t8,n)

        !Set the time interval
        dt=(tf-ti)/float(n-1)

        !Intially fix this to zero. It will change to 1 if method is a 'failure'
        ifail=0

        DO i=1,n-1

            x4=real(x8(i))
            v4=real(v8(i))
            t4=real(t8(i))

            IF(imeth==1) THEN

                !Crude method
                kx1=dt*fd(x4,v4,kk,t4,cosm)
                kv1=dt*fv(x4,v4,kk,t4,cosm)

                x8(i+1)=x8(i)+kx1
                v8(i+1)=v8(i)+kv1

            ELSE IF(imeth==2) THEN

                !Mid-point method
                !2017/06/18 - There was a bug in this part before. Luckily it was not used. Thanks Dipak Munshi.
                kx1=dt*fd(x4,v4,kk,t4,cosm)
                kv1=dt*fv(x4,v4,kk,t4,cosm)
                kx2=dt*fd(x4+kx1/2.,v4+kv1/2.,kk,t4+dt/2.,cosm)
                kv2=dt*fv(x4+kx1/2.,v4+kv1/2.,kk,t4+dt/2.,cosm)

                x8(i+1)=x8(i)+kx2
                v8(i+1)=v8(i)+kv2

            ELSE IF(imeth==3) THEN

                !4th order Runge-Kutta method (fast!)
                kx1=dt*fd(x4,v4,kk,t4,cosm)
                kv1=dt*fv(x4,v4,kk,t4,cosm)
                kx2=dt*fd(x4+kx1/2.,v4+kv1/2.,kk,t4+dt/2.,cosm)
                kv2=dt*fv(x4+kx1/2.,v4+kv1/2.,kk,t4+dt/2.,cosm)
                kx3=dt*fd(x4+kx2/2.,v4+kv2/2.,kk,t4+dt/2.,cosm)
                kv3=dt*fv(x4+kx2/2.,v4+kv2/2.,kk,t4+dt/2.,cosm)
                kx4=dt*fd(x4+kx3,v4+kv3,kk,t4+dt,cosm)
                kv4=dt*fv(x4+kx3,v4+kv3,kk,t4+dt,cosm)

                x8(i+1)=x8(i)+(kx1+(2.*kx2)+(2.*kx3)+kx4)/6.
                v8(i+1)=v8(i)+(kv1+(2.*kv2)+(2.*kv3)+kv4)/6.

            END IF

            !t8(i+1)=t8(i)+dt

        END DO

        IF(j==1) ifail=1

        IF(j .NE. 1) THEN

            np=1+(n-1)/2

            DO k=1,1+(n-1)/2

                kn=2*k-1

                IF(ifail==0) THEN

                    IF(xh(k)>acc .AND. x8(kn)>acc .AND. (ABS(xh(k)/x8(kn))-1.)>acc) ifail=1
                    IF(vh(k)>acc .AND. v8(kn)>acc .AND. (ABS(vh(k)/v8(kn))-1.)>acc) ifail=1

                    IF(ifail==1) THEN
                        DEALLOCATE(xh,th,vh)
                        EXIT
                    END IF

                END IF
            END DO

        END IF

        IF(ifail==0) THEN
            ALLOCATE(x(n),t(n),v(n))
            x=real(x8)
            v=real(v8)
            t=real(t8)
            EXIT
        END IF

        ALLOCATE(xh(n),th(n),vh(n))
        xh=x8
        vh=v8
        th=t8
        DEALLOCATE(x8,t8,v8)

    END DO

    END SUBROUTINE ode_growth

    FUNCTION fv(d,v,k,a,cosm)

    !v'=f(v) in ODE solver
    REAL :: fv
    REAL, INTENT(IN) :: d, v, k, a
    REAL :: f1, f2, z
    TYPE(HM_cosmology), INTENT(IN) :: cosm

    z=-1.+(1./a)

    f1=3.*Omega_m_hm(z,cosm)*d/(2.*(a**2.))
    f2=(2.+AH(z,cosm)/Hubble2(z,cosm))*(v/a)

    fv=f1-f2

    END FUNCTION fv

    FUNCTION fd(d,v,k,a,cosm)
    !d'=f(d) in ODE solver
    REAL :: fd
    REAL, INTENT(IN) :: d, v, k, a
    TYPE(HM_cosmology), INTENT(IN) :: cosm

    fd=v

    END FUNCTION fd

    FUNCTION AH(z,cosm)

    !The Hubble acceleration function \ddot{a}/a
    REAL :: AH
    REAL, INTENT(IN) :: z
    REAL :: a
    TYPE(HM_cosmology), INTENT(IN) :: cosm

    a=1./(1.+z)
    AH=cosm%om_m*(a**(-3.))+cosm%om_v*(1.+3.*w_de_hm(a,cosm))*x_de(a,cosm)
    AH=-AH/2.

    END FUNCTION AH

    !!AM End HMcode

    subroutine PKequal(redshift,w_lam,wa_ppf,w_hf,wa_hf)
    !used by halofit_casarini: arXiv:0810.0190, arXiv:1601.07230
    implicit none
    real(dl) :: redshift,w_lam,wa_ppf,w_hf,wa_hf
    real(dl) :: z_star,tau_star,dlsb,dlsb_eq,w_true,wa_true,error

    z_star=ThermoDerivedParams( derived_zstar )
    tau_star=TimeOfz(z_star)
    dlsb=TimeOfz(redshift)-tau_star
    w_true=w_lam
    wa_true=wa_ppf
    wa_ppf=0._dl
    do
        z_star=ThermoDerivedParams( derived_zstar )
        tau_star=TimeOfz(z_star)
        dlsb_eq=TimeOfz(redshift)-tau_star
        error=1.d0-dlsb_eq/dlsb
        if (abs(error).le.1e-7) exit
        w_lam=w_lam*(1+error)**10.d0
    enddo
    w_hf=w_lam
    wa_hf=0._dl
    w_lam=w_true
    wa_ppf=wa_true
    write(*,*)'at z = ',real(redshift),' equivalent w_const =', real(w_hf)

    end subroutine PKequal


    end module NonLinear<|MERGE_RESOLUTION|>--- conflicted
+++ resolved
@@ -1373,11 +1373,7 @@
     !Does the one-halo power integral
 
     !Only call eta once
-<<<<<<< HEAD
     et=this%eta(z,lut,cosm)
-=======
-    et=eta(z,lut,cosm)
->>>>>>> cd05a65d
 
     !Calculates the value of the integrand at all nu values!
     DO i=1,lut%n
