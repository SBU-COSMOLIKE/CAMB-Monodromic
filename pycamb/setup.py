#!/usr/bin/env python

import sys
import platform
import subprocess
import io
import re
import os
from distutils.command.build import build
from distutils.command.install import install

import struct

try:
    from setuptools import setup
except ImportError:
    from distutils.core import setup

package_name = 'camb'
if platform.system() == "Windows":
    DLLNAME = 'cambdll.dll'
else:
    DLLNAME = 'camblib.so'
file_dir = os.path.abspath(os.path.dirname(__file__))

os.chdir(file_dir)

is32Bit = struct.calcsize("P") == 4

with open('README.rst') as f:
    long_description = f.read()


def find_version():
    version_file = io.open(os.path.join(file_dir, '%s/__init__.py' % package_name)).read()
    version_match = re.search(r"^__version__ = ['\"]([^'\"]*)['\"]", version_file, re.M)
    if version_match:
        return version_match.group(1)
    raise RuntimeError("Unable to find version string.")


def has_win_gfortran():
    for path in os.environ["PATH"].split(os.pathsep):
        path = path.strip('"')
        if os.path.isfile(os.path.join(path, 'gfortran.exe')):
            return True
    return False


class SharedLibrary(build):
    def run(self):
        CAMBDIR = os.path.join(file_dir, '..')
        if not os.path.exists(os.path.join(CAMBDIR, 'lensing.f90')):
            CAMBDIR = os.path.join(file_dir, 'fortran')  # pypi install
            pycamb_path = '..'
        else:
            pycamb_path = 'pycamb'
        os.chdir(CAMBDIR)
        if platform.system() == "Windows":
            COMPILER = "gfortran"
            # note that TDM-GCC MingW 5.1 does not work due go general fortran bug.
            # This works: http://sourceforge.net/projects/mingw-w64/?source=typ_redirect
            # but need to use 32bit compiler to build 32 bit dll (contrary to what is implied)
            FFLAGS = "-shared -static -cpp -fopenmp -O3 -ffast-math -fmax-errors=4"
            if is32Bit: FFLAGS = "-m32 " + FFLAGS
            SOURCES = "constants.f90 utils.f90 subroutines.f90 inifile.f90 power_tilt.f90 recfast.f90 reionization.f90" \
                      " modules.f90 bessels.f90 equations.f90 halofit_ppf.f90 lensing.f90 SeparableBispectrum.f90 cmbmain.f90" \
                      " camb.f90 camb_python.f90"
            OUTPUT = r"-o %s\camb\%s" % (pycamb_path, DLLNAME)
            scrs = os.listdir(os.getcwd())
            if not has_win_gfortran():
                print('WARNING: gfortran not in path (if you just installed you may need to log off and on again).')
                print('         You can get a Windows gfortan build from http://sourceforge.net/projects/mingw-w64/')
                print('         (get the %s version to match this python installation)' % (('x86_64', 'i686')[is32Bit]))
                print('Using pre-compiled binaries instead - any local changes will be ignored...')
                COPY = r'copy /Y %s\dlls\%s %s\camb\%s' % (
                    pycamb_path, ('cambdll_x64.dll', DLLNAME)[is32Bit], pycamb_path, DLLNAME)
                subprocess.call(COPY, shell=True)
            else:
                print(COMPILER + ' ' + FFLAGS + ' ' + SOURCES + ' ' + OUTPUT)
                subprocess.call(COMPILER + ' ' + FFLAGS + ' ' + SOURCES + ' ' + OUTPUT, shell=True)
<<<<<<< HEAD
            COPY = r"copy /Y *.dat %s\camb" % pycamb_path
=======
            COPY = r"copy /Y HighLExtrapTemplate_lenspotentialCls.dat %s\camb" % (pycamb_path)
>>>>>>> b13f1533
            subprocess.call(COPY, shell=True)
            scrs.append(DLLNAME)
            if not os.path.isfile(os.path.join(pycamb_path, 'camb', DLLNAME)): sys.exit('Compilation failed')
            print("Removing temp files")
            nscrs = os.listdir(os.getcwd())
            for file in nscrs:
                if not file in scrs:
                    os.remove(file)

        else:
            print("Compiling source...")
            try:
                from pkg_resources import parse_version
                try:
                    gfortran_version = subprocess.check_output("gfortran -dumpversion", shell=True).decode()
                except subprocess.CalledProcessError:
                    gfortran_version = '0.0'
                if parse_version(gfortran_version) < parse_version('4.9'):
                    raise Exception(
                        'You need gfortran 4.9 or higher to compile the python CAMB wrapper (%s).' % gfortran_version)
            except ImportError:
                pass

            subprocess.call("make camblib.so COMPILER=gfortran", shell=True)
            if not os.path.isfile(os.path.join('Releaselib', 'camblib.so')): sys.exit('Compilation failed')
            subprocess.call("chmod 755 Releaselib/camblib.so", shell=True)
<<<<<<< HEAD
            subprocess.call(r"cp Releaselib/camblib.so %s/camb" % pycamb_path, shell=True)
            subprocess.call("cp *.dat %s/camb" % pycamb_path, shell=True)
=======
            subprocess.call(r"cp Releaselib/camblib.so %s/camb" % (pycamb_path), shell=True)
            subprocess.call("cp HighLExtrapTemplate_lenspotentialCls.dat %s/camb" % (pycamb_path), shell=True)
>>>>>>> b13f1533

        os.chdir(file_dir)
        build.run(self)


class CustomInstall(install):
    def run(self):
        self.run_command('build')
        install.run(self)


setup(name=package_name,
      version=find_version(),
      description='Code for Anisotropies in the Microwave Background',
      long_description=long_description,
      author='Antony Lewis',
      url="http://camb.info/",
      cmdclass={'build': SharedLibrary, 'install': CustomInstall},
      packages=['camb', 'camb_tests'],
      package_data={'camb': [DLLNAME, 'HighLExtrapTemplate_lenspotentialCls.dat',
                             'PArthENoPE_880.2_marcucci.dat', 'PArthENoPE_880.2_standard.dat']},
      test_suite='camb_tests',
      classifiers=[
          "Programming Language :: Python :: 2",
          'Programming Language :: Python :: 2.7',
          'Programming Language :: Python :: 3',
          'Programming Language :: Python :: 3.4',
          'Programming Language :: Python :: 3.5',
          'Programming Language :: Python :: 3.6'
      ],
      keywords=['cosmology', 'CAMB']
      )<|MERGE_RESOLUTION|>--- conflicted
+++ resolved
@@ -79,11 +79,7 @@
             else:
                 print(COMPILER + ' ' + FFLAGS + ' ' + SOURCES + ' ' + OUTPUT)
                 subprocess.call(COMPILER + ' ' + FFLAGS + ' ' + SOURCES + ' ' + OUTPUT, shell=True)
-<<<<<<< HEAD
-            COPY = r"copy /Y *.dat %s\camb" % pycamb_path
-=======
-            COPY = r"copy /Y HighLExtrapTemplate_lenspotentialCls.dat %s\camb" % (pycamb_path)
->>>>>>> b13f1533
+            COPY = r"copy /Y HighLExtrapTemplate_lenspotentialCls.dat %s\camb" % pycamb_path
             subprocess.call(COPY, shell=True)
             scrs.append(DLLNAME)
             if not os.path.isfile(os.path.join(pycamb_path, 'camb', DLLNAME)): sys.exit('Compilation failed')
@@ -110,13 +106,8 @@
             subprocess.call("make camblib.so COMPILER=gfortran", shell=True)
             if not os.path.isfile(os.path.join('Releaselib', 'camblib.so')): sys.exit('Compilation failed')
             subprocess.call("chmod 755 Releaselib/camblib.so", shell=True)
-<<<<<<< HEAD
             subprocess.call(r"cp Releaselib/camblib.so %s/camb" % pycamb_path, shell=True)
-            subprocess.call("cp *.dat %s/camb" % pycamb_path, shell=True)
-=======
-            subprocess.call(r"cp Releaselib/camblib.so %s/camb" % (pycamb_path), shell=True)
-            subprocess.call("cp HighLExtrapTemplate_lenspotentialCls.dat %s/camb" % (pycamb_path), shell=True)
->>>>>>> b13f1533
+            subprocess.call("cp HighLExtrapTemplate_lenspotentialCls.dat %s/camb" % pycamb_path, shell=True)
 
         os.chdir(file_dir)
         build.run(self)
