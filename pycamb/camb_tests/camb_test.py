--- conflicted
+++ resolved
@@ -121,15 +121,9 @@
         self.assertAlmostEqual(pars.scalar_power(1), 1.801e-9, 4)
         self.assertAlmostEqual(pars.scalar_power([1, 1.5])[0], 1.801e-9, 4)
 
-<<<<<<< HEAD
-        pars.set_matter_power(redshifts=[0., 0.17, 3.1])
-
-        pars.NonLinear = model.NonLinear_none
-=======
         pars.set_matter_power(nonlinear=True)
         self.assertEqual(pars.NonLinear, model.NonLinear_pk)
         pars.set_matter_power(redshifts=[0., 0.17, 3.1], nonlinear=False)
->>>>>>> 0eb23876
         data = camb.get_results(pars)
 
         kh, z, pk = data.get_matter_power_spectrum(1e-4, 1, 20)
